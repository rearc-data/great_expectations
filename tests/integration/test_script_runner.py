--- conflicted
+++ resolved
@@ -438,28 +438,6 @@
     # },
 ]
 
-<<<<<<< HEAD
-new_tests = [
-    {
-        "user_flow_script": "tests/integration/docusaurus/miscellaneous/v3/migration_guide_pandas.py",
-        "data_context_dir": "tests/test_fixtures/configuration_for_testing_v2_v3_migration/pandas/v3/great_expectations",
-        "data_dir": "tests/test_fixtures/configuration_for_testing_v2_v3_migration/data",
-    },
-    {
-        "user_flow_script": "tests/integration/docusaurus/miscellaneous/v2/migration_guide_pandas.py",
-        "data_context_dir": "tests/test_fixtures/configuration_for_testing_v2_v3_migration/pandas/v2/great_expectations",
-        "data_dir": "tests/test_fixtures/configuration_for_testing_v2_v3_migration/data",
-    },
-]
-
-
-docs_test_matrix += new_tests
-# docs_test_matrix += local_tests_with_db
-# docs_test_matrix += gcp_tests
-# docs_test_matrix += azure_tests
-# docs_test_matrix += aws_s3_tests
-# docs_test_matrix += redshift_tests
-=======
 # populate docs_test_matrix with sub-lists
 docs_test_matrix += local_tests
 docs_test_matrix += dockerized_db_tests
@@ -469,7 +447,6 @@
 docs_test_matrix += cloud_azure_tests
 docs_test_matrix += cloud_s3_tests
 docs_test_matrix += cloud_redshift_tests
->>>>>>> 07add2b7
 
 integration_test_matrix = [
     {
