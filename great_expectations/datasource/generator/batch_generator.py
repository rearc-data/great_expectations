--- conflicted
+++ resolved
@@ -86,8 +86,6 @@
         raise NotImplementedError
 
     def get_available_partition_ids(self, generator_asset):
-<<<<<<< HEAD
-=======
         """
         Applies the current _partitioner to the batches available on generator_asset and returns a list of valid
         partition_id strings that can be used to identify batches of data.
@@ -98,7 +96,6 @@
         Returns:
             A set of partition_id strings
         """
->>>>>>> 6684f530
         raise NotImplementedError
 
     def get_config(self):
@@ -134,10 +131,6 @@
         """
         raise NotImplementedError
 
-<<<<<<< HEAD
-
-=======
->>>>>>> 6684f530
     def yield_batch_kwargs(self, data_asset_name):
         if data_asset_name not in self._data_asset_iterators:
             self.reset_iterator(data_asset_name)
