import logging

from collections import OrderedDict

from great_expectations.cli.datasource import DATASOURCE_TYPE_BY_DATASOURCE_CLASS
from great_expectations.data_context.types import (
    ValidationResultIdentifier,
    ExpectationSuiteIdentifier,

)
from great_expectations.data_context.store.namespaced_read_write_store import (
    HtmlSiteStore,
    SiteSectionIdentifier,
)

from great_expectations.data_context.util import instantiate_class_from_config
import great_expectations.exceptions as exceptions

logger = logging.getLogger(__name__)


class SiteBuilder(object):
    """SiteBuilder builds data documentation for the project defined by a DataContext.

    A data documentation site consists of HTML pages for expectation suites, profiling and validation results, and
    an index.html page that links to all the pages.

    The exact behavior of SiteBuilder is controlled by configuration in the DataContext's great_expectations.yml file.

    Users can specify:

        * which datasources to document (by default, all)
        * whether to include expectations, validations and profiling results sections (by default, all)
        * where the expectations and validations should be read from (filesystem or S3)
        * where the HTML files should be written (filesystem or S3)
        * which renderer and view class should be used to render each section

    Here is an example of a minimal configuration for a site::

        local_site:
            class_name: SiteBuilder
            store_backend:
                class_name: FixedLengthTupleS3StoreBackend
                bucket: data_docs.my_company.com
                prefix: /data_docs/


    A more verbose configuration can also control individual sections and override renderers, views, and stores::

        local_site:
            class_name: SiteBuilder
            store_backend:
                class_name: FixedLengthTupleS3StoreBackend
                bucket: data_docs.my_company.com
                prefix: /data_docs/
            datasource_whitelist:
              - my_source
              - my_second_source
            site_index_builder:
                class_name: DefaultSiteIndexBuilder

            # Verbose version:
            # index_builder:
            #     module_name: great_expectations.render.builder
            #     class_name: DefaultSiteIndexBuilder
            #     renderer:
            #         module_name: great_expectations.render.renderer
            #         class_name: SiteIndexPageRenderer
            #     view:
            #         module_name: great_expectations.render.view
            #         class_name: DefaultJinjaIndexPageView

            site_section_builders:
                # Minimal specification
                expectations:
                    class_name: DefaultSiteSectionBuilder
                    source_store_name: expectation_store
                renderer:
                    module_name: great_expectations.render.renderer
                    class_name: ExpectationSuitePageRenderer

                # More verbose specification with optional arguments
                validations:
                    module_name: great_expectations.data_context.render
                    class_name: DefaultSiteSectionBuilder
                    source_store_name: local_validation_store
                    renderer:
                        module_name: great_expectations.render.renderer
                        class_name: SiteIndexPageRenderer
                    view:
                        module_name: great_expectations.render.view
                        class_name: DefaultJinjaIndexPageView
    """

    def __init__(self,
                 data_context,
                 store_backend,
                 site_index_builder=None,
                 site_section_builders=None,
                 datasource_whitelist=None
    ):
        self.data_context = data_context

        # The site builder is essentially a frontend store. We'll open up three types of backends using the base
        # type of the configuration defined in the store_backend section

        target_store = HtmlSiteStore(
            root_directory=data_context.root_directory,
            serialization_type=None,
            store_backend=store_backend
        )

        # the site config may specify the list of datasource names to document.
        # if the config property is absent or is *, treat as "all"
        self.datasource_whitelist = datasource_whitelist
        if not self.datasource_whitelist or self.datasource_whitelist == '*':
            self.datasource_whitelist = [datasource['name'] for datasource in data_context.list_datasources()]

        if site_index_builder is None:
            site_index_builder = {
                "class_name": "DefaultSiteIndexBuilder"
            }
        self.site_index_builder = instantiate_class_from_config(
            config=site_index_builder,
            runtime_config={
                "data_context": data_context,
                "target_store": target_store,
            },
            config_defaults={
                "name": "site_index_builder",
                "module_name": "great_expectations.render.renderer.site_builder",
                "class_name": "DefaultSiteIndexBuilder"
            }
        )

        if site_section_builders is None:
            site_section_builders = {
                "expectations": {
                    "class_name": "DefaultSiteSectionBuilder",
                    "source_store_name": "expectations_store",
                    "renderer": {
                        "class_name": "ExpectationSuitePageRenderer"
                    }
                },
                "validations": {
                    "class_name": "DefaultSiteSectionBuilder",
                    "source_store_name": "validations_store",
                    "run_id_filter": {
                        "ne": "profiling"
                    },
                    "renderer": {
                        "class_name": "ValidationResultsPageRenderer"
                    }
                },
                "profiling": {
                    "class_name": "DefaultSiteSectionBuilder",
                    "source_store_name": "validations_store",
                    "run_id_filter": {
                        "eq": "profiling"
                    },
                    "renderer": {
                        "class_name": "ProfilingResultsPageRenderer"
                    }
                }
            }
        self.site_section_builders = {}
        for site_section_name, site_section_config in site_section_builders.items():
            self.site_section_builders[site_section_name] = instantiate_class_from_config(
                config=site_section_config,
                runtime_config={
                    "data_context": data_context,
                    "target_store": target_store
                },
                config_defaults={
                    "name": site_section_name,
                    "module_name": "great_expectations.render.renderer.site_builder"
                }
            )

    def build(self, resource_identifiers=None):
        """

        :param resource_identifiers: a list of resource identifiers (ExpectationSuiteIdentifier,
                            ValidationResultIdentifier). If specified, rebuild HTML
                            (or other views the data docs site renders) only for
                            the resources in this list. This supports incremental build
                            of data docs sites (e.g., when a new validation result is created)
                            and avoids full rebuild.
        :return:
        """

        for site_section, site_section_builder in self.site_section_builders.items():
            site_section_builder.build(datasource_whitelist=self.datasource_whitelist,
                                       resource_identifiers=resource_identifiers
                                       )

        return self.site_index_builder.build()


class DefaultSiteSectionBuilder(object):

    def __init__(self,
                 name,
                 data_context,
                 target_store,
                 source_store_name,
                 # NOTE: Consider allowing specification of ANY element (or combination of elements) within an ID key?
                 run_id_filter=None,
                 renderer=None,
                 view=None,
    ):
        self.name = name
        self.source_store = data_context.stores[source_store_name]
        self.target_store = target_store
        self.run_id_filter = run_id_filter

        if renderer is None:
            raise exceptions.InvalidConfigError(
                "SiteSectionBuilder requires a renderer configuration with a class_name key."
            )
        self.renderer_class = instantiate_class_from_config(
            config=renderer,
            runtime_config={},
            config_defaults={
                "module_name": "great_expectations.render.renderer"
            }
        )
        if view is None:
            view = {
                "module_name": "great_expectations.render.view",
                "class_name": "DefaultJinjaPageView",
            }

        self.view_class = instantiate_class_from_config(
            config=view,
            runtime_config={
                "data_context": data_context
            },
            config_defaults={
                "module_name": "great_expectations.render.view"
            }
        )

    def build(self, datasource_whitelist, resource_identifiers=None):
        for resource_key in self.source_store.list_keys():

            # if no resource_identifiers are passed, the section builder will build
            # a page for every keys in its source store.
            # if the caller did pass resource_identifiers, the section builder
            # will build pages only for the specified resources
            if resource_identifiers and resource_key not in resource_identifiers:
                continue

            if self.run_id_filter:
                if not self._resource_key_passes_run_id_filter(resource_key):
                    continue
                    
            if not self._resource_key_passes_datasource_whitelist(resource_key, datasource_whitelist):
                continue
                
            resource = self.source_store.get(resource_key)

            if isinstance(resource_key, ExpectationSuiteIdentifier):
                expectation_suite_name = resource_key.expectation_suite_name
                data_asset_name = resource_key.data_asset_name.generator_asset
                logger.debug(
                    "        Rendering expectation suite {} for data asset {}".format(
                        expectation_suite_name,
                        data_asset_name
                    ))
            elif isinstance(resource_key, ValidationResultIdentifier):
                data_asset_name = resource_key.expectation_suite_identifier.data_asset_name.generator_asset
                run_id = resource_key.run_id
                expectation_suite_name = resource_key.expectation_suite_identifier.expectation_suite_name
                if run_id == "profiling":
                    logger.debug("        Rendering profiling for data asset {}".format(data_asset_name))
                else:
                    
                    logger.debug("        Rendering validation: run id: {}, suite {} for data asset {}".format(run_id,
                                                                                                              expectation_suite_name,
                                                                                                              data_asset_name))

            rendered_content = self.renderer_class.render(resource)
            viewable_content = self.view_class.render(rendered_content)

            self.target_store.set(
                SiteSectionIdentifier(
                    site_section_name=self.name,
                    resource_identifier=resource_key,
                ),
                viewable_content
            )

    def _resource_key_passes_datasource_whitelist(self, resource_key, datasource_whitelist):
        if type(resource_key) is ExpectationSuiteIdentifier:
            datasource = resource_key.data_asset_name.datasource
        elif type(resource_key) is ValidationResultIdentifier:
            datasource = resource_key.expectation_suite_identifier.data_asset_name.datasource
        return datasource in datasource_whitelist
    
    def _resource_key_passes_run_id_filter(self, resource_key):
        if type(resource_key) == ValidationResultIdentifier:
            run_id = resource_key.run_id
        else:
            raise TypeError("run_id_filter filtering is only implemented for ValidationResultResources.")

        if self.run_id_filter.get("eq"):
            return self.run_id_filter.get("eq") == run_id

        elif self.run_id_filter.get("ne"):
            return self.run_id_filter.get("ne") != run_id


class DefaultSiteIndexBuilder(object):

    def __init__(
            self,
            name,
            data_context,
            target_store,
            show_cta_footer=True,
            renderer=None,
            view=None,
    ):
        # NOTE: This method is almost identical to DefaultSiteSectionBuilder
        self.name = name
        self.data_context = data_context
        self.target_store = target_store
        self.show_cta_footer = show_cta_footer

        if renderer is None:
            renderer = {
                "module_name": "great_expectations.render.renderer",
                "class_name": "SiteIndexPageRenderer",
            }
        self.renderer_class = instantiate_class_from_config(
            config=renderer,
            runtime_config={},
            config_defaults={
                "module_name": "great_expectations.render.renderer"
            }
        )

        if view is None:
            view = {
                "module_name": "great_expectations.render.view",
                "class_name": "DefaultJinjaIndexPageView",
            }
        self.view_class = instantiate_class_from_config(
            config=view,
            runtime_config={
                "data_context": data_context
            },
            config_defaults={
                "module_name": "great_expectations.render.view"
            }
        )

    def add_resource_info_to_index_links_dict(self,
                                              data_context,
                                              index_links_dict,
                                              data_asset_name,
                                              datasource,
                                              generator,
                                              generator_asset,
                                              expectation_suite_name,
                                              section_name,
                                              run_id=None,
                                              validation_success=None
                                              ):
        import os

        if datasource not in index_links_dict:
            index_links_dict[datasource] = OrderedDict()
    
        if generator not in index_links_dict[datasource]:
            index_links_dict[datasource][generator] = OrderedDict()
    
        if generator_asset not in index_links_dict[datasource][generator]:
            index_links_dict[datasource][generator][generator_asset] = {
                'profiling_links': [],
                'validations_links': [],
                'expectations_links': []
            }
    
        if run_id:
            base_path = "validations/" + run_id
        else:
            base_path = "expectations"
    
        index_links_dict[datasource][generator][generator_asset][section_name + "_links"].append(
            {
                "full_data_asset_name": str(data_asset_name),
                "expectation_suite_name": expectation_suite_name,
                "filepath": os.path.join(base_path, data_asset_name.to_path(), expectation_suite_name + ".html"),
                "source": datasource,
                "generator": generator,
                "asset": generator_asset,
                "run_id": run_id,
                "validation_success": validation_success
            }
        )
    
        return index_links_dict

    def get_calls_to_action(self):
        telemetry = None
        db_driver = None
        datasource_classes_by_name = self.data_context.list_datasources()

        if datasource_classes_by_name:
            last_datasource_class_by_name = datasource_classes_by_name[-1]
            last_datasource_class_name = last_datasource_class_by_name["class_name"]
            last_datasource_name = last_datasource_class_by_name["name"]
            last_datasource = self.data_context.datasources[last_datasource_name]

            if last_datasource_class_name == "SqlAlchemyDatasource":
                db_driver = last_datasource.drivername

            datasource_type = DATASOURCE_TYPE_BY_DATASOURCE_CLASS[last_datasource_class_name].value
            telemetry = "?utm_source={}&utm_medium={}&utm_campaign={}".format(
                "ge-init-datadocs-v2",
                datasource_type,
                db_driver,
            )

        return {
            "header": "To continue exploring Great Expectations...",
            "buttons": self._get_call_to_action_buttons(telemetry)
        }

    def _get_call_to_action_buttons(self, telemetry):
        """
        Build project and user specific calls to action buttons.

        This can become progressively smarter about project and user specific
        calls to action.
        """
        create_expectations = CallToActionButton(
            "Create Expectations",
            # TODO update this link to a proper tutorial
            "https://docs.greatexpectations.io/en/latest/tutorials/create_expectations.html"
        )
        see_glossary = CallToActionButton(
            "See more Expectations",
            "http://docs.greatexpectations.io/en/latest/reference/expectation_glossary.html"
        )
        validation_playground = CallToActionButton(
            "Validate data",
            # TODO update this link to a proper tutorial
            "https://docs.greatexpectations.io/en/latest/tutorials/validate_data.html"
        )
        customize_data_docs = CallToActionButton(
            "Customize Data Docs",
            "https://docs.greatexpectations.io/en/latest/reference/data_docs_reference.html#customizing-data-docs"
        )
        s3_team_site = CallToActionButton(
            "Set up a team site on AWS S3",
            "https://docs.greatexpectations.io/en/latest/tutorials/publishing_data_docs_to_s3.html"
        )
        # TODO gallery does not yet exist
        # gallery = CallToActionButton(
        #     "Great Expectations Gallery",
        #     "https://greatexpectations.io/gallery"
        # )

        results = []

        expectations_store = self.data_context.stores["expectations_store"]
        suites = expectations_store.list_keys()
<<<<<<< HEAD
        # Ingore BasicDatasetProfiler. We want to know about user created suties
        suites = [s for s in suites if s["expectation_suite_name"] != "BasicDatasetProfiler"]
        # if not suites:
        #     # TODO this needs testing as complexity increases probably using mocked DataContext
        #     logger.debug('No expectations found')
        results.append(create_expectations)
        results.append(see_glossary)
=======
        # Ingore BasicDatasetProfiler. We want to know about user created suites
        suites = [s for s in suites if s.expectation_suite_name != "BasicDatasetProfiler"]
        if not suites:
            # TODO this needs testing as complexity increases probably using mocked DataContext
            logger.debug('No expectations found')
            results.append(create_expectations)
>>>>>>> 023862e2

        # Show these no matter what
        results.append(validation_playground)
        results.append(customize_data_docs)
        results.append(s3_team_site)

        if telemetry:
            for button in results:
                button.link = button.link + telemetry

        return results

    def build(self):
        # Loop over sections in the HtmlStore
        logger.debug("DefaultSiteIndexBuilder.build")

        target_store = self.target_store
        resource_keys = target_store.list_keys()
        index_links_dict = OrderedDict()

        if self.show_cta_footer:
            index_links_dict["cta_object"] = self.get_calls_to_action()

        for key in resource_keys:
            key_resource_identifier = key.resource_identifier
            
            if type(key_resource_identifier) == ExpectationSuiteIdentifier:
                self.add_resource_info_to_index_links_dict(
                    data_context=self.data_context,
                    index_links_dict=index_links_dict,
                    data_asset_name=key_resource_identifier.data_asset_name,
                    datasource=key_resource_identifier.data_asset_name.datasource,
                    generator=key_resource_identifier.data_asset_name.generator,
                    generator_asset=key_resource_identifier.data_asset_name.generator_asset,
                    expectation_suite_name=key_resource_identifier.expectation_suite_name,
                    section_name=key.site_section_name
                )
            elif type(key_resource_identifier) == ValidationResultIdentifier:
                # FIXME: review and correct this hardcoded logic
                if key_resource_identifier.run_id == "profiling":
                    section_name = "profiling"
                else:
                    section_name = "validations"
                validation = self.data_context.get_validation_result(
                    data_asset_name=key_resource_identifier.expectation_suite_identifier.data_asset_name,
                    expectation_suite_name=key_resource_identifier.expectation_suite_identifier.expectation_suite_name,
                    run_id=key_resource_identifier.run_id
                )
                
                validation_success = validation.success
                
                self.add_resource_info_to_index_links_dict(
                    data_context=self.data_context,
                    index_links_dict=index_links_dict,
                    data_asset_name=key_resource_identifier.expectation_suite_identifier.data_asset_name,
                    datasource=key_resource_identifier.expectation_suite_identifier.data_asset_name.datasource,
                    generator=key_resource_identifier.expectation_suite_identifier.data_asset_name.generator,
                    generator_asset=key_resource_identifier.expectation_suite_identifier.data_asset_name.generator_asset,
                    expectation_suite_name=key_resource_identifier.expectation_suite_identifier.expectation_suite_name,
                    section_name=section_name,
                    run_id=key_resource_identifier.run_id,
                    validation_success=validation_success
                )

        rendered_content = self.renderer_class.render(index_links_dict)
        viewable_content = self.view_class.render(rendered_content)

        return (
            self.target_store.write_index_page(viewable_content),
            index_links_dict
        )


class CallToActionButton(object):
    def __init__(self, title, link):
        self.title = title
        self.link = link<|MERGE_RESOLUTION|>--- conflicted
+++ resolved
@@ -468,22 +468,13 @@
 
         expectations_store = self.data_context.stores["expectations_store"]
         suites = expectations_store.list_keys()
-<<<<<<< HEAD
         # Ingore BasicDatasetProfiler. We want to know about user created suties
-        suites = [s for s in suites if s["expectation_suite_name"] != "BasicDatasetProfiler"]
+        suites = [s for s in suites if s.expectation_suite_name != "BasicDatasetProfiler"]
         # if not suites:
         #     # TODO this needs testing as complexity increases probably using mocked DataContext
         #     logger.debug('No expectations found')
         results.append(create_expectations)
         results.append(see_glossary)
-=======
-        # Ingore BasicDatasetProfiler. We want to know about user created suites
-        suites = [s for s in suites if s.expectation_suite_name != "BasicDatasetProfiler"]
-        if not suites:
-            # TODO this needs testing as complexity increases probably using mocked DataContext
-            logger.debug('No expectations found')
-            results.append(create_expectations)
->>>>>>> 023862e2
 
         # Show these no matter what
         results.append(validation_playground)
