--- conflicted
+++ resolved
@@ -49,11 +49,7 @@
                         )
                     except Exception as e:
                         logger.error("Exception occurred during data docs rendering: ", e, exc_info=True)
-<<<<<<< HEAD
-                        
-=======
-
->>>>>>> bbf14ef7
+
                         if type(obj_) == ExpectationValidationResult:
                             content_block_fn = cls._get_content_block_fn("_missing_content_block_fn")
                         else:
@@ -69,23 +65,14 @@
                         cls._get_element_styling(),
                         **kwargs
                     )
-<<<<<<< HEAD
-                
-=======
-
->>>>>>> bbf14ef7
+
                 if result is not None:
                     if type(obj_) == ExpectationConfiguration:
                         expectation_meta_notes = cls._render_expectation_meta_notes(obj_)
                         if expectation_meta_notes:
                             result.append(expectation_meta_notes)
-<<<<<<< HEAD
-                    blocks.append(result)
-                
-=======
                     blocks += result
 
->>>>>>> bbf14ef7
             if len(blocks) > 0:
                 content_block = cls._rendered_component_type(**{
                     cls._content_block_type: blocks,
@@ -102,14 +89,6 @@
             content_block_fn = getattr(cls, expectation_type, None)
             if content_block_fn is not None:
                 try:
-<<<<<<< HEAD
-                    result = content_block_fn(render_object,
-                                            styling=cls._get_element_styling(),
-                                            **kwargs)
-                except Exception as e:
-                    logger.error("Exception occurred during data docs rendering: ", e, exc_info=True)
-                    
-=======
                     result = content_block_fn(
                         render_object,
                         styling=cls._get_element_styling(),
@@ -118,7 +97,6 @@
                 except Exception as e:
                     logger.error("Exception occurred during data docs rendering: ", e, exc_info=True)
 
->>>>>>> bbf14ef7
                     if type(render_object) == ExpectationValidationResult:
                         content_block_fn = cls._get_content_block_fn("_missing_content_block_fn")
                     else:
@@ -141,10 +119,6 @@
                         result.append(expectation_meta_notes)
             return result
 
-<<<<<<< HEAD
-    # TODO: Add tests
-=======
->>>>>>> bbf14ef7
     @classmethod
     def _render_expectation_meta_notes(cls, expectation):
         if not expectation.meta.get("notes"):
@@ -167,11 +141,7 @@
                         note_content = notes["content"]
                     else:
                         logger.warning("Unrecognized Expectation suite notes format. Skipping rendering.")
-<<<<<<< HEAD
-        
-=======
-
->>>>>>> bbf14ef7
+
                 elif notes["format"] == "markdown":
                     # ???: Should converting to markdown be the renderer's job, or the view's job?
                     # Renderer is easier, but will end up mixing HTML strings with content_block info.
@@ -204,22 +174,12 @@
                         logger.warning("Unrecognized Expectation suite notes format. Skipping rendering.")
             else:
                 logger.warning("Unrecognized Expectation suite notes format. Skipping rendering.")
-<<<<<<< HEAD
-                
-=======
-
->>>>>>> bbf14ef7
+
         return TextContent(**{
             "content_block_type": "text",
             "subheader": "Notes:",
             "text": note_content,
             "styling": {
-<<<<<<< HEAD
-                    "classes": ["col-12", "mt-2", "mb-2", "alert", "alert-warning"]
-            },
-        })
-    
-=======
                 "classes": ["col-12", "mt-2", "mb-2", "alert", "alert-warning"],
                 "parent": {
                     "styles": {
@@ -229,7 +189,64 @@
             },
         })
 
->>>>>>> bbf14ef7
+        if isinstance(notes, string_types):
+            note_content = [notes]
+
+        elif isinstance(notes, list):
+            note_content = notes
+
+        elif isinstance(notes, dict):
+            if "format" in notes:
+                if notes["format"] == "string":
+                    if isinstance(notes["content"], string_types):
+                        note_content = [notes["content"]]
+                    elif isinstance(notes["content"], list):
+                        note_content = notes["content"]
+                    else:
+                        logger.warning("Unrecognized Expectation suite notes format. Skipping rendering.")
+
+                elif notes["format"] == "markdown":
+                    # ???: Should converting to markdown be the renderer's job, or the view's job?
+                    # Renderer is easier, but will end up mixing HTML strings with content_block info.
+                    if isinstance(notes["content"], string_types):
+                        note_content = [
+                            RenderedMarkdownContent(**{
+                                "content_block_type": "markdown",
+                                "markdown": notes["content"],
+                                "styling": {
+                                    "parent": {
+                                        "styles": {
+                                            "color": "red"
+                                        }
+                                    }
+                                }
+                            })
+                        ]
+                    elif isinstance(notes["content"], list):
+                        note_content = [
+                            RenderedMarkdownContent(**{
+                                "content_block_type": "markdown",
+                                "markdown": note,
+                                "styling": {
+                                    "parent": {
+                                    }
+                                }
+                            }) for note in notes["content"]
+                        ]
+                    else:
+                        logger.warning("Unrecognized Expectation suite notes format. Skipping rendering.")
+            else:
+                logger.warning("Unrecognized Expectation suite notes format. Skipping rendering.")
+
+        return TextContent(**{
+            "content_block_type": "text",
+            "subheader": "Notes:",
+            "text": note_content,
+            "styling": {
+                    "classes": ["col-12", "mt-2", "mb-2", "alert", "alert-warning"]
+            },
+        })
+
     @classmethod
     def _process_content_block(cls, content_block):
         header = cls._get_header()
