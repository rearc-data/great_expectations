# -*- coding: utf-8 -*-
import copy
import datetime
import errno
import glob
import logging
import os
import shutil
import sys
import uuid
import warnings
import webbrowser

from marshmallow import ValidationError
from ruamel.yaml import YAML, YAMLError
from six import string_types

from great_expectations.core import ExpectationSuite, get_metric_kwargs_id
from great_expectations.core.id_dict import BatchKwargs
from great_expectations.core.metric import ValidationMetricIdentifier
from great_expectations.core.util import nested_update
from great_expectations.data_context.types.base import (
    DataContextConfig,
    dataContextConfigSchema,
<<<<<<< HEAD
    datasourceConfigSchema, DatasourceConfig)
=======
    AnonymizedUsageStatisticsConfig)
>>>>>>> 80f0ab46
from great_expectations.data_context.util import (
    file_relative_path,
    substitute_config_variable,
)
from great_expectations.dataset import Dataset
from great_expectations.profile.basic_dataset_profiler import (
    BasicDatasetProfiler,
)

import great_expectations.exceptions as ge_exceptions
from ..core.logging.usage_statistics import usage_statistics_enabled_method, \
    run_validation_operator_usage_statistics, UsageStatisticsHandler

from ..validator.validator import Validator
from .templates import (
    CONFIG_VARIABLES_TEMPLATE,
    PROJECT_TEMPLATE,
)
from .types.resource_identifiers import (
    ExpectationSuiteIdentifier,
    ValidationResultIdentifier,
)
from .util import (
    instantiate_class_from_config,
    load_class,
    safe_mmkdir,
    substitute_all_config_variables,
)

try:
    from urllib.parse import urlparse
except ImportError:
    from urlparse import urlparse

try:
    from sqlalchemy.exc import SQLAlchemyError
except ImportError:
    # We'll redefine this error in code below to catch ProfilerError, which is caught above, so SA errors will
    # just fall through
    SQLAlchemyError = ge_exceptions.ProfilerError

logger = logging.getLogger(__name__)
yaml = YAML()
yaml.indent(mapping=2, sequence=4, offset=2)
yaml.default_flow_style = False


class BaseDataContext(object):
    """
    This class implements most of the functionality of DataContext, with a few exceptions.

    1. BaseDataContext does not attempt to keep its project_config in sync with a file on disc.
    2. BaseDataContext doesn't attempt to "guess" paths or objects types. Instead, that logic is pushed
        into DataContext class.

    Together, these changes make BaseDataContext class more testable.
    """

    PROFILING_ERROR_CODE_TOO_MANY_DATA_ASSETS = 2
    PROFILING_ERROR_CODE_SPECIFIED_DATA_ASSETS_NOT_FOUND = 3
    PROFILING_ERROR_CODE_NO_GENERATOR_FOUND = 4
    PROFILING_ERROR_CODE_MULTIPLE_GENERATORS_FOUND = 5
    UNCOMMITTED_DIRECTORIES = ["data_docs", "validations"]
    GE_UNCOMMITTED_DIR = "uncommitted"
    BASE_DIRECTORIES = [
        "expectations",
        "notebooks",
        "plugins",
        GE_UNCOMMITTED_DIR,
    ]
    NOTEBOOK_SUBDIRECTORIES = ["pandas", "spark", "sql"]
    GE_DIR = "great_expectations"
    GE_YML = "great_expectations.yml"
    GE_EDIT_NOTEBOOK_DIR = GE_UNCOMMITTED_DIR

    @classmethod
    def validate_config(cls, project_config):
        if isinstance(project_config, DataContextConfig):
            return True
        try:
            dataContextConfigSchema.load(project_config)
        except ValidationError:
            raise
        return True

    @usage_statistics_enabled_method(method_name="data_context.__init__")
    def __init__(self, project_config, context_root_dir=None):
        """DataContext constructor

        Args:
            context_root_dir: location to look for the ``great_expectations.yml`` file. If None, searches for the file \
            based on conventions for project subdirectories.

        Returns:
            None
        """
        if not BaseDataContext.validate_config(project_config):
            raise ge_exceptions.InvalidConfigError("Your project_config is not valid. Try using the CLI check-config command.")
        self._project_config = project_config
        if context_root_dir is not None:
            self._context_root_directory = os.path.abspath(context_root_dir)
        else:
            self._context_root_directory = context_root_dir

        # Init plugin support
        if self.plugins_directory is not None:
            sys.path.append(self.plugins_directory)

        # We want to have directories set up before initializing usage statistics so that we can obtain a context instance id
        self._in_memory_instance_id = None  # This variable *may* be used in case we cannot save an instance id
        self._initialize_usage_statistics(project_config.anonymized_usage_statistics)

        # Init data sources
        self._datasources = {}
        for datasource in self._project_config_with_variables_substituted.datasources.keys():
            self.get_datasource(datasource)

        # Init stores
        self._stores = dict()
        self._init_stores(self._project_config_with_variables_substituted.stores)

        # Init validation operators
        self.validation_operators = {}
        for validation_operator_name, validation_operator_config in self._project_config_with_variables_substituted.validation_operators.items():
            self.add_validation_operator(
                validation_operator_name,
                validation_operator_config,
            )

        self._evaluation_parameter_dependencies_compiled = False
        self._evaluation_parameter_dependencies = {}

        self._register_usage_statistics_details()

    def _build_store(self, store_name, store_config):
        new_store = instantiate_class_from_config(
            config=store_config,
            runtime_environment={
                "root_directory": self.root_directory,
            },
            config_defaults={
                "module_name": "great_expectations.data_context.store"
            }
        )
        self._stores[store_name] = new_store
        return new_store

    def _init_stores(self, store_configs):
        """Initialize all Stores for this DataContext.

        Stores are a good fit for reading/writing objects that:
            1. follow a clear key-value pattern, and
            2. are usually edited programmatically, using the Context

        In general, Stores should take over most of the reading and writing to disk that DataContext had previously done.
        As of 9/21/2019, the following Stores had not yet been implemented
            * great_expectations.yml
            * expectations
            * data documentation
            * config_variables
            * anything accessed via write_resource

        Note that stores do NOT manage plugins.
        """

        for store_name, store_config in store_configs.items():
            self._build_store(store_name, store_config)

    def _initialize_usage_statistics(self, usage_statistics_config: AnonymizedUsageStatisticsConfig):
        """Initialize the usage statistics system."""
        if not usage_statistics_config.enabled:
            logger.info("Usage statistics is disabled; skipping initialization.")
            self._usage_statistics_handler = None

        self._usage_statistics_handler = UsageStatisticsHandler(
            data_context=self,
            data_context_id=usage_statistics_config.data_context_id,
            usage_statistics_url=usage_statistics_config.usage_statistics_url)

    def _register_usage_statistics_details(self):
        if self._usage_statistics_handler:
            self._usage_statistics_handler.register_usage_statistics_details()

    def add_store(self, store_name, store_config):
        """Add a new Store to the DataContext and (for convenience) return the instantiated Store object.

        Args:
            store_name (str): a key for the new Store in in self._stores
            store_config (dict): a config for the Store to add

        Returns:
            store (Store)
        """

        self._project_config["stores"][store_name] = store_config
        return self._build_store(store_name, store_config)

    def add_validation_operator(self, validation_operator_name, validation_operator_config):
        """Add a new ValidationOperator to the DataContext and (for convenience) return the instantiated object.

        Args:
            validation_operator_name (str): a key for the new ValidationOperator in in self._validation_operators
            validation_operator_config (dict): a config for the ValidationOperator to add

        Returns:
            validation_operator (ValidationOperator)
        """

        self._project_config["validation_operators"][validation_operator_name] = validation_operator_config
        new_validation_operator = instantiate_class_from_config(
            config=self._project_config_with_variables_substituted.validation_operators[validation_operator_name],
            runtime_environment={
                "data_context": self,
            },
            config_defaults={
                "module_name": "great_expectations.validation_operators"
            }
        )
        self.validation_operators[validation_operator_name] = new_validation_operator
        return new_validation_operator

    def _normalize_absolute_or_relative_path(self, path):
        if path is None:
            return
        if os.path.isabs(path):
            return path
        else:
            return os.path.join(self.root_directory, path)

    def _normalize_store_path(self, resource_store):
        if resource_store["type"] == "filesystem":
            if not os.path.isabs(resource_store["base_directory"]):
                resource_store["base_directory"] = os.path.join(self.root_directory, resource_store["base_directory"])
        return resource_store

    def get_docs_sites_urls(self, resource_identifier=None):
        """
        Get URLs for a resource for all data docs sites.

        This function will return URLs for any configured site even if the sites have not
        been built yet.

        :param resource_identifier: optional. It can be an identifier of ExpectationSuite's,
                ValidationResults and other resources that have typed identifiers.
                If not provided, the method will return the URLs of the index page.
        :return: a list of URLs. Each item is the URL for the resource for a data docs site
        """

        site_urls = []

        site_names = None
        sites = self._project_config_with_variables_substituted.data_docs_sites
        if sites:
            logger.debug("Found data_docs_sites.")

            for site_name, site_config in sites.items():
                if (site_names and site_name in site_names) or not site_names:
                    complete_site_config = site_config
                    site_builder = instantiate_class_from_config(
                        config=complete_site_config,
                        runtime_environment={
                            "data_context": self,
                            "root_directory": self.root_directory
                        },
                        config_defaults={
                            "module_name": "great_expectations.render.renderer.site_builder"
                        }
                    )

                    url = site_builder.get_resource_url(resource_identifier=resource_identifier)

                    site_urls.append(url)

        return site_urls

    def open_data_docs(self, resource_identifier=None):
        """
        A stdlib cross-platform way to open a file in a browser.

        :param resource_identifier: ExpectationSuiteIdentifier, ValidationResultIdentifier
                or any other type's identifier. The argument is optional - when
                not supplied, the method returns the URL of the index page.
        """
        data_docs_urls = self.get_docs_sites_urls(resource_identifier=resource_identifier)
        for url in data_docs_urls:
            logger.debug("Opening Data Docs found here: {}".format(url))
            webbrowser.open(url)

    @property
    def root_directory(self):
        """The root directory for configuration objects in the data context; the location in which
        ``great_expectations.yml`` is located."""
        return self._context_root_directory

    @property
    def plugins_directory(self):
        """The directory in which custom plugin modules should be placed."""
        return self._normalize_absolute_or_relative_path(
            self._project_config_with_variables_substituted.plugins_directory
        )

    @property
    def _project_config_with_variables_substituted(self):
        return self.get_config_with_variables_substituted()

    @property
    def anonymized_usage_statistics(self):
        return self._project_config_with_variables_substituted.anonymized_usage_statistics

    @property
    def stores(self):
        """A single holder for all Stores in this context"""
        return self._stores

    @property
    def datasources(self):
        """A single holder for all Datasources in this context"""
        return self._datasources

    @property
    def expectations_store_name(self):
        return self._project_config_with_variables_substituted.expectations_store_name

    @property
    def data_context_id(self):
        return self._project_config_with_variables_substituted.anonymized_usage_statistics.data_context_id

    @property
    def instance_id(self):
        instance_id = self._load_config_variables_file().get("instance_id")
        if instance_id is None:
            if self._in_memory_instance_id is not None:
                return self._in_memory_instance_id
            instance_id = str(uuid.uuid4())
            self._in_memory_instance_id = instance_id
        return instance_id

    #####
    #
    # Internal helper methods
    #
    #####

    def _load_config_variables_file(self):
        """Get all config variables from the default location."""
        config_variables_file_path = self.get_config().config_variables_file_path
        if config_variables_file_path:
            try:
                # If the user specifies the config variable path with an environment variable, we want to substitute it
                defined_path = substitute_config_variable(config_variables_file_path, {})
                if not os.path.isabs(defined_path):
                    # A BaseDataContext will not have a root directory; in that case use the current directory
                    # for any non-absolute path
                    root_directory = self.root_directory or os.curdir()
                else:
                    root_directory = ""
                var_path = os.path.join(root_directory, defined_path)
                with open(var_path, "r") as config_variables_file:
                    return yaml.load(config_variables_file) or {}
            except IOError as e:
                if e.errno != errno.ENOENT:
                    raise
                logger.debug("Generating empty config variables file.")
                return {}
        else:
            return {}

    def get_config_with_variables_substituted(self, config=None):
        if not config:
            config = self._project_config

        return DataContextConfig(
            **substitute_all_config_variables(config, self._load_config_variables_file())
        )

    def save_config_variable(self, config_variable_name, value):
        """Save config variable value

        Args:
            config_variable_name: name of the property
            value: the value to save for the property

        Returns:
            None
        """
        config_variables = self._load_config_variables_file()
        config_variables[config_variable_name] = value
        config_variables_filepath = self.get_config().config_variables_file_path
        if not config_variables_filepath:
            raise ge_exceptions.InvalidConfigError("'config_variables_file_path' property is not found in config - setting it is required to use this feature")

        config_variables_filepath = os.path.join(self.root_directory, config_variables_filepath)

        safe_mmkdir(os.path.dirname(config_variables_filepath), exist_ok=True)
        if not os.path.isfile(config_variables_filepath):
            logger.info("Creating new substitution_variables file at {config_variables_filepath}".format(
                config_variables_filepath=config_variables_filepath)
            )
            with open(config_variables_filepath, "w") as template:
                template.write(CONFIG_VARIABLES_TEMPLATE)

        with open(config_variables_filepath, "w") as config_variables_file:
            yaml.dump(config_variables, config_variables_file)

    def get_available_data_asset_names(self, datasource_names=None, generator_names=None):
        """Inspect datasource and generators to provide available data_asset objects.

        Args:
            datasource_names: list of datasources for which to provide available data_asset_name objects. If None, \
            return available data assets for all datasources.
            generator_names: list of generators for which to provide available data_asset_name objects.

        Returns:
            data_asset_names (dict): Dictionary describing available data assets
            ::

                {
                  datasource_name: {
                    generator_name: [ data_asset_1, data_asset_2, ... ]
                    ...
                  }
                  ...
                }

        """
        data_asset_names = {}
        if datasource_names is None:
            datasource_names = [datasource["name"] for datasource in self.list_datasources()]
        elif isinstance(datasource_names, string_types):
            datasource_names = [datasource_names]
        elif not isinstance(datasource_names, list):
            raise ValueError(
                "Datasource names must be a datasource name, list of datasource names or None (to list all datasources)"
            )

        if generator_names is not None:
            if isinstance(generator_names, string_types):
                generator_names = [generator_names]
            if len(generator_names) == len(datasource_names):  # Iterate over both together
                for idx, datasource_name in enumerate(datasource_names):
                    datasource = self.get_datasource(datasource_name)
                    data_asset_names[datasource_name] = \
                        datasource.get_available_data_asset_names(generator_names[idx])

            elif len(generator_names) == 1:
                datasource = self.get_datasource(datasource_names[0])
                datasource_names[datasource_names[0]] = datasource.get_available_data_asset_names(generator_names)

            else:
                raise ValueError(
                    "If providing generators, you must either specify one generator for each datasource or only "
                    "one datasource."
                )
        else:  # generator_names is None
            for datasource_name in datasource_names:
                try:
                    datasource = self.get_datasource(datasource_name)
                    data_asset_names[datasource_name] = datasource.get_available_data_asset_names()
                except ValueError:
                    # handle the edge case of a non-existent datasource
                    data_asset_names[datasource_name] = {}

        return data_asset_names

    def build_batch_kwargs(self, datasource, generator, name=None, partition_id=None, **kwargs):
        """Builds batch kwargs using the provided datasource, generator, and batch_parameters.

        Args:
            datasource (str): the name of the datasource for which to build batch_kwargs
            generator (str): the name of the generator to use to build batch_kwargs
            name (str): an optional name batch_parameter
            **kwargs: additional batch_parameters

        Returns:
            BatchKwargs

        """
        datasource_obj = self.get_datasource(datasource)
        batch_kwargs = datasource_obj.build_batch_kwargs(generator=generator, name=name, **kwargs)
        return batch_kwargs

    def get_batch(self, batch_kwargs, expectation_suite_name, data_asset_type=None, batch_parameters=None):
        """Build a batch of data using batch_kwargs, and return a DataAsset with expectation_suite_name attached. If
        batch_parameters are included, they will be available as attributes of the batch.

        Args:
            batch_kwargs: the batch_kwargs to use; must include a datasource key
            expectation_suite_name: The ExpectationSuite or the name of the expectation_suite to get
            data_asset_type: the type of data_asset to build, with associated expectation implementations. This can
                generally be inferred from the datasource.
            batch_parameters: optional parameters to store as the reference description of the batch. They should
                reflect parameters that would provide the passed BatchKwargs.

        Returns:
            DataAsset
        """
        if isinstance(batch_kwargs, dict):
            batch_kwargs = BatchKwargs(batch_kwargs)

        if not isinstance(batch_kwargs, BatchKwargs):
            raise ge_exceptions.BatchKwargsError("BatchKwargs must be a BatchKwargs object or dictionary.")

        if not isinstance(expectation_suite_name, (ExpectationSuite, ExpectationSuiteIdentifier, string_types)):
            raise ge_exceptions.DataContextError(
                "expectation_suite_name must be an ExpectationSuite, "
                "ExpectationSuiteIdentifier or string."
            )

        if isinstance(expectation_suite_name, ExpectationSuite):
            expectation_suite = expectation_suite_name
        else:
            expectation_suite = self.get_expectation_suite(expectation_suite_name)

        datasource = self.get_datasource(batch_kwargs.get("datasource"))
        batch = datasource.get_batch(batch_kwargs=batch_kwargs, batch_parameters=batch_parameters)
        if data_asset_type is None:
            data_asset_type = datasource.config.get("data_asset_type")
        validator = Validator(
            batch=batch,
            expectation_suite=expectation_suite,
            expectation_engine=data_asset_type
        )
        return validator.get_dataset()

    @usage_statistics_enabled_method(method_name="data_context.run_validation_operator",
                                     args_payload_fn=run_validation_operator_usage_statistics)
    def run_validation_operator(
            self,
            validation_operator_name,
            assets_to_validate,
            run_id=None,
            **kwargs
    ):
        """
        Run a validation operator to validate data assets and to perform the business logic around
        validation that the operator implements.

        Args:
            validation_operator_name: name of the operator, as appears in the context's config file
            assets_to_validate: a list that specifies the data assets that the operator will validate. The members of
                the list can be either batches, or a tuple that will allow the operator to fetch the batch:
                (batch_kwargs, expectation_suite_name)
            run_id: The run_id for the validation; if None, a default value will be used
            **kwargs: Additional kwargs to pass to the validation operator

        Returns:
            ValidationOperatorResult
        """
        if run_id is None:
            run_id = datetime.datetime.utcnow().strftime("%Y%m%dT%H%M%S.%fZ")
            logger.info("Setting run_id to: {}".format(run_id))

        return self.validation_operators[validation_operator_name].run(
            assets_to_validate=assets_to_validate,
            run_id=run_id,
            **kwargs
        )

    def add_datasource(self, name, initialize=True, **kwargs):
        """Add a new datasource to the data context, with configuration provided as kwargs.
        Args:
            name: the name for the new datasource to add
            initialize: if False, add the datasource to the config, but do not
                initialize it, for example if a user needs to debug database connectivity.
            kwargs (keyword arguments): the configuration for the new datasource

        Returns:
            datasource (Datasource)
        """
        logger.debug("Starting BaseDataContext.add_datasource for %s" % name)
        datasource_class = load_class(
            kwargs.get("class_name"),
            kwargs.get("module_name", "great_expectations.datasource")
        )

        # For any class that should be loaded, it may control its configuration construction
        # by implementing a classmethod called build_configuration
        if hasattr(datasource_class, "build_configuration"):
            config = datasource_class.build_configuration(**kwargs)
        else:
            config = kwargs

        config = datasourceConfigSchema.load(config)
        self._project_config["datasources"][name] = config

        # We perform variable substitution in the datasource's config here before using the config
        # to instantiate the datasource object. Variable substitution is a service that the data
        # context provides. Datasources should not see unsubstituted variables in their config.
        if initialize:
            datasource = self._build_datasource_from_config(
                name, self._project_config_with_variables_substituted.datasources[name])
            self._datasources[name] = datasource
        else:
            datasource = None

        return datasource

    def add_generator(self, datasource_name, generator_name, class_name, **kwargs):
        """Add a generator to the named datasource, using the provided configuration.

        Args:
            datasource_name: name of datasource to which to add the new generator
            generator_name: name of the generator to add
            class_name: class of the generator to add
            **kwargs: generator configuration, provided as kwargs

        Returns:

        """
        datasource_obj = self.get_datasource(datasource_name)
        generator = datasource_obj.add_generator(name=generator_name, class_name=class_name, **kwargs)
        return generator

    def get_config(self):
        return self._project_config

    def _build_datasource_from_config(self, name, config):
        # We convert from the type back to a dictionary for purposes of instantiation
        if isinstance(config, DatasourceConfig):
            config = datasourceConfigSchema.dump(config)
        config.update({
            "name": name
        })
        datasource = instantiate_class_from_config(
            config=config,
            runtime_environment={
                "data_context": self
            },
            config_defaults={
                "module_name": "great_expectations.datasource"
            }
        )
        return datasource

    def get_datasource(self, datasource_name="default"):
        """Get the named datasource

        Args:
            datasource_name (str): the name of the datasource from the configuration

        Returns:
            datasource (Datasource)
        """
        if datasource_name in self._datasources:
            return self._datasources[datasource_name]
        elif datasource_name in self._project_config_with_variables_substituted.datasources:
            datasource_config = copy.deepcopy(
                self._project_config_with_variables_substituted.datasources[datasource_name])
        else:
            raise ValueError(
                "Unable to load datasource `%s` -- no configuration found or invalid configuration." % datasource_name
            )
        datasource = self._build_datasource_from_config(datasource_name, datasource_config)
        self._datasources[datasource_name] = datasource
        return datasource

    def list_expectation_suites(self):
        """Return a list of available expectation suite names."""
        try:
            keys = self.stores[self.expectations_store_name].list_keys()
        except KeyError as e:
            raise ge_exceptions.InvalidConfigError("Unable to find configured store: %s" % str(e))
        return keys

    def list_datasources(self):
        """List currently-configured datasources on this context.

        Returns:
            List(dict): each dictionary includes "name", "class_name", and "module_name" keys
        """
        datasources = []
        for key, value in self._project_config_with_variables_substituted.datasources.items():
            datasources.append({
                "name": key,
                "class_name": value["class_name"],
                "module_name": value.get("module_name", "great_expectations.datasource")
            })
        return datasources

    def create_expectation_suite(self, expectation_suite_name, overwrite_existing=False):
        """Build a new expectation suite and save it into the data_context expectation store.

        Args:
            expectation_suite_name: The name of the expectation_suite to create
            overwrite_existing (boolean): Whether to overwrite expectation suite if expectation suite with given name
                already exists.

        Returns:
            A new (empty) expectation suite.
        """
        if not isinstance(overwrite_existing, bool):
            raise ValueError("Parameter overwrite_existing must be of type BOOL")

        expectation_suite = ExpectationSuite(expectation_suite_name=expectation_suite_name)
        key = ExpectationSuiteIdentifier(expectation_suite_name=expectation_suite_name)

        if self._stores[self.expectations_store_name].has_key(key) and not overwrite_existing:
            raise ge_exceptions.DataContextError(
                "expectation_suite with name {} already exists. If you would like to overwrite this "
                "expectation_suite, set overwrite_existing=True.".format(expectation_suite_name)
            )
        else:
            self._stores[self.expectations_store_name].set(key, expectation_suite)

        return expectation_suite

    def get_expectation_suite(self, expectation_suite_name):
        """Get a named expectation suite for the provided data_asset_name.

        Args:
            expectation_suite_name (str): the name for the expectation suite

        Returns:
            expectation_suite
        """
        key = ExpectationSuiteIdentifier(expectation_suite_name=expectation_suite_name)

        if self.stores[self.expectations_store_name].has_key(key):
            return self.stores[self.expectations_store_name].get(key)
        else:
            raise ge_exceptions.DataContextError(
                "expectation_suite %s not found" % expectation_suite_name
            )

    def save_expectation_suite(self, expectation_suite, expectation_suite_name=None):
        """Save the provided expectation suite into the DataContext.

        Args:
            expectation_suite: the suite to save
            expectation_suite_name: the name of this expectation suite. If no name is provided the name will \
                be read from the suite

        Returns:
            None
        """
        if expectation_suite_name is None:
            key = ExpectationSuiteIdentifier(expectation_suite_name=expectation_suite.expectation_suite_name)
        else:
            expectation_suite.expectation_suite_name = expectation_suite_name
            key = ExpectationSuiteIdentifier(expectation_suite_name=expectation_suite_name)

        self.stores[self.expectations_store_name].set(key, expectation_suite)
        self._evaluation_parameter_dependencies_compiled = False

    def _store_metrics(self, requested_metrics, validation_results, target_store_name):
        """
        requested_metrics is a dictionary like this:

              requested_metrics:
                *:  # The asterisk here matches *any* expectation suite name
                  # use the 'kwargs' key to request metrics that are defined by kwargs,
                  # for example because they are defined only for a particular column
                  # - column:
                  #     Age:
                  #        - expect_column_min_to_be_between.result.observed_value
                    - statistics.evaluated_expectations
                    - statistics.successful_expectations

        Args:
            requested_metrics:
            validation_results:
            target_store_name:

        Returns:

        """
        expectation_suite_name = validation_results.meta["expectation_suite_name"]
        run_id = validation_results.meta["run_id"]

        for expectation_suite_dependency, metrics_list in requested_metrics.items():
            if (expectation_suite_dependency != "*") and (expectation_suite_dependency != expectation_suite_name):
                continue

            if not isinstance(metrics_list, list):
                raise ge_exceptions.DataContextError("Invalid requested_metrics configuration: metrics requested for "
                                                     "each expectation suite must be a list.")

            for metric_configuration in metrics_list:
                metric_configurations = _get_metric_configuration_tuples(metric_configuration)
                for metric_name, metric_kwargs in metric_configurations:
                    try:
                        metric_value = validation_results.get_metric(metric_name, **metric_kwargs)
                        self.stores[target_store_name].set(
                            ValidationMetricIdentifier(
                                run_id=run_id,
                                expectation_suite_identifier=ExpectationSuiteIdentifier(expectation_suite_name),
                                metric_name=metric_name,
                                metric_kwargs_id=get_metric_kwargs_id(metric_name, metric_kwargs)
                            ),
                            metric_value
                        )
                    except ge_exceptions.UnavailableMetricError:
                        # This will happen frequently in larger pipelines
                        logger.debug("metric {} was requested by another expectation suite but is not available in "
                                     "this validation result.".format(metric_name))

    def store_validation_result_metrics(self, requested_metrics, validation_results, target_store_name):
        self._store_metrics(requested_metrics, validation_results, target_store_name)

    def store_evaluation_parameters(self, validation_results, target_store_name=None):
        if not self._evaluation_parameter_dependencies_compiled:
            self._compile_evaluation_parameter_dependencies()

        if target_store_name is None:
            target_store_name = self.evaluation_parameter_store_name

        self._store_metrics(self._evaluation_parameter_dependencies, validation_results, target_store_name)

    @property
    def evaluation_parameter_store(self):
        return self.stores[self.evaluation_parameter_store_name]

    @property
    def evaluation_parameter_store_name(self):
        return self._project_config_with_variables_substituted.evaluation_parameter_store_name

    @property
    def validations_store_name(self):
        return self._project_config_with_variables_substituted.validations_store_name

    @property
    def validations_store(self):
        return self.stores[self.validations_store_name]

    def _compile_evaluation_parameter_dependencies(self):
        self._evaluation_parameter_dependencies = {}
        for key in self.stores[self.expectations_store_name].list_keys():
            expectation_suite = self.stores[self.expectations_store_name].get(key)
            dependencies = expectation_suite.get_evaluation_parameter_dependencies()
            if len(dependencies) > 0:
                nested_update(self._evaluation_parameter_dependencies, dependencies)

        self._evaluation_parameter_dependencies_compiled = True

    def get_validation_result(
        self,
        expectation_suite_name,
        run_id=None,
        batch_identifier=None,
        validations_store_name=None,
        failed_only=False,
    ):
        """Get validation results from a configured store.

        Args:
            data_asset_name: name of data asset for which to get validation result
            expectation_suite_name: expectation_suite name for which to get validation result (default: "default")
            run_id: run_id for which to get validation result (if None, fetch the latest result by alphanumeric sort)
            validations_store_name: the name of the store from which to get validation results
            failed_only: if True, filter the result to return only failed expectations

        Returns:
            validation_result

        """
        if validations_store_name is None:
            validations_store_name = self.validations_store_name
        selected_store = self.stores[validations_store_name]

        if run_id is None or batch_identifier is None:
            #Get most recent run id
            # NOTE : This method requires a (potentially very inefficient) list_keys call.
            # It should probably move to live in an appropriate Store class,
            # but when we do so, that Store will need to function as more than just a key-value Store.
            key_list = selected_store.list_keys()
            filtered_key_list = []
            for key in key_list:
                if run_id is not None and key.run_id != run_id:
                    continue
                if batch_identifier is not None and key.batch_identifier != batch_identifier:
                    continue
                filtered_key_list.append(key)

            # run_id_set = set([key.run_id for key in filtered_key_list])
            if len(filtered_key_list) == 0:
                logger.warning("No valid run_id values found.")
                return {}

            filtered_key_list = sorted(filtered_key_list, key=lambda x: x.run_id)

            if run_id is None:
                run_id = filtered_key_list[-1].run_id
            if batch_identifier is None:
                batch_identifier = filtered_key_list[-1].batch_identifier

        key = ValidationResultIdentifier(
                expectation_suite_identifier=ExpectationSuiteIdentifier(
                    expectation_suite_name=expectation_suite_name
                ),
                run_id=run_id,
                batch_identifier=batch_identifier
        )
        results_dict = selected_store.get(key)

        #TODO: This should be a convenience method of ValidationResultSuite
        if failed_only:
            failed_results_list = [result for result in results_dict.results if not result.success]
            results_dict.results = failed_results_list
            return results_dict
        else:
            return results_dict

    def update_return_obj(self, data_asset, return_obj):
        """Helper called by data_asset.

        Args:
            data_asset: The data_asset whose validation produced the current return object
            return_obj: the return object to update

        Returns:
            return_obj: the return object, potentially changed into a widget by the configured expectation explorer
        """
        return return_obj

    @usage_statistics_enabled_method(method_name="data_context.build_data_docs")
    def build_data_docs(self, site_names=None, resource_identifiers=None):
        """
        Build Data Docs for your project.

        These make it simple to visualize data quality in your project. These
        include Expectations, Validations & Profiles. The are built for all
        Datasources from JSON artifacts in the local repo including validations
        & profiles from the uncommitted directory.

        :param site_names: if specified, build data docs only for these sites, otherwise,
                            build all the sites specified in the context's config
        :param resource_identifiers: a list of resource identifiers (ExpectationSuiteIdentifier,
                            ValidationResultIdentifier). If specified, rebuild HTML
                            (or other views the data docs sites are rendering) only for
                            the resources in this list. This supports incremental build
                            of data docs sites (e.g., when a new validation result is created)
                            and avoids full rebuild.

        Returns:
            A dictionary with the names of the updated data documentation sites as keys and the the location info
            of their index.html files as values
        """
        logger.debug("Starting DataContext.build_data_docs")

        index_page_locator_infos = {}

        sites = self._project_config_with_variables_substituted.data_docs_sites
        if sites:
            logger.debug("Found data_docs_sites. Building sites...")

            for site_name, site_config in sites.items():
                logger.debug("Building Data Docs Site %s" % site_name,)

                if (site_names and site_name in site_names) or not site_names:
                    complete_site_config = site_config
                    site_builder = instantiate_class_from_config(
                        config=complete_site_config,
                        runtime_environment={
                            "data_context": self,
                            "root_directory": self.root_directory,
                            "site_name": site_name
                        },
                        config_defaults={
                            "module_name": "great_expectations.render.renderer.site_builder"
                        }
                    )
                    index_page_resource_identifier_tuple = site_builder.build(resource_identifiers)
                    if index_page_resource_identifier_tuple:
                        index_page_locator_infos[site_name] = index_page_resource_identifier_tuple[0]

        else:
            logger.debug("No data_docs_config found. No site(s) built.")

        return index_page_locator_infos

    def profile_datasource(self,
                           datasource_name,
                           generator_name=None,
                           data_assets=None,
                           max_data_assets=20,
                           profile_all_data_assets=True,
                           profiler=BasicDatasetProfiler,
                           dry_run=False,
                           run_id="profiling",
                           additional_batch_kwargs=None):
        """Profile the named datasource using the named profiler.

        Args:
            datasource_name: the name of the datasource for which to profile data_assets
            generator_name: the name of the generator to use to get batches
            data_assets: list of data asset names to profile
            max_data_assets: if the number of data assets the generator yields is greater than this max_data_assets,
                profile_all_data_assets=True is required to profile all
            profile_all_data_assets: when True, all data assets are profiled, regardless of their number
            profiler: the profiler class to use
            dry_run: when true, the method checks arguments and reports if can profile or specifies the arguments that are missing
            additional_batch_kwargs: Additional keyword arguments to be provided to get_batch when loading the data asset.
        Returns:
            A dictionary::

                {
                    "success": True/False,
                    "results": List of (expectation_suite, EVR) tuples for each of the data_assets found in the datasource
                }

            When success = False, the error details are under "error" key
        """

        # We don't need the datasource object, but this line serves to check if the datasource by the name passed as
        # an arg exists and raise an error if it does not.
        datasource = self.get_datasource(datasource_name)

        if not dry_run:
            logger.info("Profiling '%s' with '%s'" % (datasource_name, profiler.__name__))

        profiling_results = {}

        # Build the list of available data asset names (each item a tuple of name and type)

        data_asset_names_dict = self.get_available_data_asset_names(datasource_name)

        available_data_asset_name_list = []
        try:
            datasource_data_asset_names_dict = data_asset_names_dict[datasource_name]
        except KeyError:
            # KeyError will happen if there is not datasource
            raise ge_exceptions.ProfilerError(
                "No datasource {} found.".format(datasource_name))

        if generator_name is None:
            # if no generator name is passed as an arg and the datasource has only
            # one generator with data asset names, use it.
            # if ambiguous, raise an exception
            for name in datasource_data_asset_names_dict.keys():
                if generator_name is not None:
                    profiling_results = {
                        'success': False,
                        'error': {
                            'code': DataContext.PROFILING_ERROR_CODE_MULTIPLE_GENERATORS_FOUND
                        }
                    }
                    return profiling_results

                if len(datasource_data_asset_names_dict[name]["names"]) > 0:
                    available_data_asset_name_list = datasource_data_asset_names_dict[name]["names"]
                    generator_name = name

            if generator_name is None:
                profiling_results = {
                    'success': False,
                    'error': {
                        'code': DataContext.PROFILING_ERROR_CODE_NO_GENERATOR_FOUND
                    }
                }
                return profiling_results
        else:
            # if the generator name is passed as an arg, get this generator's available data asset names
            try:
                available_data_asset_name_list = datasource_data_asset_names_dict[generator_name]["names"]
            except KeyError:
                raise ge_exceptions.ProfilerError(
                    "Batch Kwarg Generator {} not found. Specify the name of a generator configured in this datasource".format(generator_name))

        available_data_asset_name_list = sorted(available_data_asset_name_list, key=lambda x: x[0])

        if len(available_data_asset_name_list) == 0:
            raise ge_exceptions.ProfilerError(
                "No Data Assets found in Datasource {}. Used generator: {}.".format(
                    datasource_name,
                    generator_name)
            )
        total_data_assets = len(available_data_asset_name_list)

        data_asset_names_to_profiled = None

        if isinstance(data_assets, list) and len(data_assets) > 0:
            not_found_data_assets = [name for name in data_assets if name not in [da[0] for da in available_data_asset_name_list]]
            if len(not_found_data_assets) > 0:
                profiling_results = {
                    'success': False,
                    'error': {
                        'code': DataContext.PROFILING_ERROR_CODE_SPECIFIED_DATA_ASSETS_NOT_FOUND,
                        'not_found_data_assets': not_found_data_assets,
                        'data_assets': available_data_asset_name_list
                    }
                }
                return profiling_results

            data_assets.sort()
            data_asset_names_to_profiled = data_assets
            total_data_assets = len(available_data_asset_name_list)
            if not dry_run:
                logger.info("Profiling the white-listed data assets: %s, alphabetically." % (",".join(data_assets)))
        else:
            if not profile_all_data_assets:
                if total_data_assets > max_data_assets:
                    profiling_results = {
                        'success': False,
                        'error': {
                            'code': DataContext.PROFILING_ERROR_CODE_TOO_MANY_DATA_ASSETS,
                            'num_data_assets': total_data_assets,
                            'data_assets': available_data_asset_name_list
                        }
                    }
                    return profiling_results

            data_asset_names_to_profiled = [name[0] for name in available_data_asset_name_list]
        if not dry_run:
            logger.info("Profiling all %d data assets from generator %s" % (len(available_data_asset_name_list), generator_name))
        else:
            logger.info("Found %d data assets from generator %s" % (len(available_data_asset_name_list), generator_name))

        profiling_results['success'] = True

        if not dry_run:
            profiling_results['results'] = []
            total_columns, total_expectations, total_rows, skipped_data_assets = 0, 0, 0, 0
            total_start_time = datetime.datetime.now()

            for name in data_asset_names_to_profiled:
                logger.info("\tProfiling '%s'..." % name)
                try:
                    profiling_results['results'].append(
                        self.profile_data_asset(
                            datasource_name=datasource_name,
                            generator_name=generator_name,
                            data_asset_name=name,
                            profiler=profiler,
                            run_id=run_id,
                            additional_batch_kwargs=additional_batch_kwargs
                        )["results"][0]
                    )

                except ge_exceptions.ProfilerError as err:
                    logger.warning(err.message)
                except IOError as err:
                    logger.warning("IOError while profiling %s. (Perhaps a loading error?) Skipping." % name[1])
                    logger.debug(str(err))
                    skipped_data_assets += 1
                except SQLAlchemyError as e:
                    logger.warning("SqlAlchemyError while profiling %s. Skipping." % name[1])
                    logger.debug(str(e))
                    skipped_data_assets += 1

            total_duration = (datetime.datetime.now() - total_start_time).total_seconds()
            logger.info("""
    Profiled %d of %d named data assets, with %d total rows and %d columns in %.2f seconds.
    Generated, evaluated, and stored %d Expectations during profiling. Please review results using data-docs.""" % (
                len(data_asset_names_to_profiled),
                total_data_assets,
                total_rows,
                total_columns,
                total_duration,
                total_expectations,
            ))
            if skipped_data_assets > 0:
                logger.warning("Skipped %d data assets due to errors." % skipped_data_assets)

        profiling_results['success'] = True
        return profiling_results

    def profile_data_asset(self,
                           datasource_name,
                           generator_name=None,
                           data_asset_name=None,
                           batch_kwargs=None,
                           expectation_suite_name=None,
                           profiler=BasicDatasetProfiler,
                           run_id="profiling",
                           additional_batch_kwargs=None):
        """
        Profile a data asset

        :param datasource_name: the name of the datasource to which the profiled data asset belongs
        :param generator_name: the name of the generator to use to get batches (only if batch_kwargs are not provided)
        :param data_asset_name: the name of the profiled data asset
        :param batch_kwargs: optional - if set, the method will use the value to fetch the batch to be profiled. If not passed, the generator (generator_name arg) will choose a batch
        :param profiler: the profiler class to use
        :param run_id: optional - if set, the validation result created by the profiler will be under the provided run_id
        :param additional_batch_kwargs:
        :returns
            A dictionary::

                {
                    "success": True/False,
                    "results": List of (expectation_suite, EVR) tuples for each of the data_assets found in the datasource
                }

            When success = False, the error details are under "error" key
        """

        logger.info("Profiling '%s' with '%s'" % (datasource_name, profiler.__name__))

        if not additional_batch_kwargs:
            additional_batch_kwargs = {}

        if batch_kwargs is None:
            try:
                generator = self.get_datasource(datasource_name=datasource_name).get_generator(generator_name=generator_name)
                batch_kwargs = generator.build_batch_kwargs(data_asset_name, **additional_batch_kwargs)
            except ge_exceptions.BatchKwargsError:
                raise ge_exceptions.ProfilerError(
                    "Unable to build batch_kwargs for datasource {}, using generator {} for name {}".format(
                        datasource_name,
                        generator_name,
                        data_asset_name
                    ))
            except ValueError:
                raise ge_exceptions.ProfilerError(
                    "Unable to find datasource {} or generator {}.".format(datasource_name, generator_name)
                )
        else:
            batch_kwargs.update(additional_batch_kwargs)

        profiling_results = {
            "success": False,
            "results": []
        }

        total_columns, total_expectations, total_rows, skipped_data_assets = 0, 0, 0, 0
        total_start_time = datetime.datetime.now()

        name = data_asset_name
        # logger.info("\tProfiling '%s'..." % name)

        start_time = datetime.datetime.now()

        if expectation_suite_name is None:
            if generator_name is None and data_asset_name is None:
                expectation_suite_name = datasource_name + "." + profiler.__name__ + "." + BatchKwargs(
                    batch_kwargs).to_id()
            else:
                expectation_suite_name = datasource_name + "." + generator_name + "." + data_asset_name + "." + \
                                         profiler.__name__

        self.create_expectation_suite(
            expectation_suite_name=expectation_suite_name,
            overwrite_existing=True
        )

        # TODO: Add batch_parameters
        batch = self.get_batch(
            expectation_suite_name=expectation_suite_name,
            batch_kwargs=batch_kwargs,
        )

        if not profiler.validate(batch):
            raise ge_exceptions.ProfilerError(
                "batch '%s' is not a valid batch for the '%s' profiler" % (name, profiler.__name__)
            )

        # Note: This logic is specific to DatasetProfilers, which profile a single batch. Multi-batch profilers
        # will have more to unpack.
        expectation_suite, validation_results = profiler.profile(batch, run_id=run_id)
        profiling_results['results'].append((expectation_suite, validation_results))

        self.validations_store.set(
            key=ValidationResultIdentifier(
                expectation_suite_identifier=ExpectationSuiteIdentifier(
                    expectation_suite_name=expectation_suite_name
                ),
                run_id=run_id,
                batch_identifier=batch.batch_id
            ),
            value=validation_results
        )

        if isinstance(batch, Dataset):
            # For datasets, we can produce some more detailed statistics
            row_count = batch.get_row_count()
            total_rows += row_count
            new_column_count = len(set([exp.kwargs["column"] for exp in expectation_suite.expectations if "column" in exp.kwargs]))
            total_columns += new_column_count

        new_expectation_count = len(expectation_suite.expectations)
        total_expectations += new_expectation_count

        self.save_expectation_suite(expectation_suite)
        duration = (datetime.datetime.now() - start_time).total_seconds()
        logger.info("\tProfiled %d columns using %d rows from %s (%.3f sec)" %
                    (new_column_count, row_count, name, duration))

        total_duration = (datetime.datetime.now() - total_start_time).total_seconds()
        logger.info("""
Profiled the data asset, with %d total rows and %d columns in %.2f seconds.
Generated, evaluated, and stored %d Expectations during profiling. Please review results using data-docs.""" % (
            total_rows,
            total_columns,
            total_duration,
            total_expectations,
        ))

        profiling_results['success'] = True
        return profiling_results


class DataContext(BaseDataContext):
    """A DataContext represents a Great Expectations project. It organizes storage and access for
    expectation suites, datasources, notification settings, and data fixtures.

    The DataContext is configured via a yml file stored in a directory called great_expectations; the configuration file
    as well as managed expectation suites should be stored in version control.

    Use the `create` classmethod to create a new empty config, or instantiate the DataContext
    by passing the path to an existing data context root directory.

    DataContexts use data sources you're already familiar with. Generators help introspect data stores and data execution
    frameworks (such as airflow, Nifi, dbt, or dagster) to describe and produce batches of data ready for analysis. This
    enables fetching, validation, profiling, and documentation of  your data in a way that is meaningful within your
    existing infrastructure and work environment.

    DataContexts use a datasource-based namespace, where each accessible type of data has a three-part
    normalized *data_asset_name*, consisting of *datasource/generator/generator_asset*.

    - The datasource actually connects to a source of materialized data and returns Great Expectations DataAssets \
      connected to a compute environment and ready for validation.

    - The Generator knows how to introspect datasources and produce identifying "batch_kwargs" that define \
      particular slices of data.

    - The generator_asset is a specific name -- often a table name or other name familiar to users -- that \
      generators can slice into batches.

    An expectation suite is a collection of expectations ready to be applied to a batch of data. Since
    in many projects it is useful to have different expectations evaluate in different contexts--profiling
    vs. testing; warning vs. error; high vs. low compute; ML model or dashboard--suites provide a namespace
    option for selecting which expectations a DataContext returns.

    In many simple projects, the datasource or generator name may be omitted and the DataContext will infer
    the correct name when there is no ambiguity.

    Similarly, if no expectation suite name is provided, the DataContext will assume the name "default".
    """
    @classmethod
    def create(cls, project_root_dir=None):
        """
        Build a new great_expectations directory and DataContext object in the provided project_root_dir.

        `create` will not create a new "great_expectations" directory in the provided folder, provided one does not
        already exist. Then, it will initialize a new DataContext in that folder and write the resulting config.

        Args:
            project_root_dir: path to the root directory in which to create a new great_expectations directory

        Returns:
            DataContext
        """

        if not os.path.isdir(project_root_dir):
            raise ge_exceptions.DataContextError(
                "The project_root_dir must be an existing directory in which "
                "to initialize a new DataContext"
            )

        ge_dir = os.path.join(project_root_dir, cls.GE_DIR)
        safe_mmkdir(ge_dir, exist_ok=True)
        cls.scaffold_directories(ge_dir)

        if os.path.isfile(os.path.join(ge_dir, cls.GE_YML)):
            message = """Warning. An existing `{}` was found here: {}.
    - No action was taken.""".format(cls.GE_YML, ge_dir)
            warnings.warn(message)
        else:
            cls.write_project_template_to_disk(ge_dir)

        if os.path.isfile(os.path.join(ge_dir, "notebooks")):
            message = """Warning. An existing `notebooks` directory was found here: {}.
    - No action was taken.""".format(ge_dir)
            warnings.warn(message)
        else:
            cls.scaffold_notebooks(ge_dir)

        uncommitted_dir = os.path.join(ge_dir, cls.GE_UNCOMMITTED_DIR)
        if os.path.isfile(os.path.join(uncommitted_dir, "config_variables.yml")):
            message = """Warning. An existing `config_variables.yml` was found here: {}.
    - No action was taken.""".format(uncommitted_dir)
            warnings.warn(message)
        else:
            cls.write_config_variables_template_to_disk(uncommitted_dir)

        return cls(ge_dir)

    @classmethod
    def all_uncommitted_directories_exist(cls, ge_dir):
        """Check if all uncommitted direcotries exist."""
        uncommitted_dir = os.path.join(ge_dir, cls.GE_UNCOMMITTED_DIR)
        for directory in cls.UNCOMMITTED_DIRECTORIES:
            if not os.path.isdir(os.path.join(uncommitted_dir, directory)):
                return False

        return True

    @classmethod
    def config_variables_yml_exist(cls, ge_dir):
        """Check if all config_variables.yml exists."""
        path_to_yml = os.path.join(ge_dir, cls.GE_YML)

        # TODO this is so brittle and gross
        with open(path_to_yml, "r") as f:
            config = yaml.load(f)
        config_var_path = config.get("config_variables_file_path")
        config_var_path = os.path.join(ge_dir, config_var_path)
        return os.path.isfile(config_var_path)

    @classmethod
    def write_config_variables_template_to_disk(cls, uncommitted_dir):
        safe_mmkdir(uncommitted_dir)
        config_var_file = os.path.join(uncommitted_dir, "config_variables.yml")
        with open(config_var_file, "w") as template:
            template.write(CONFIG_VARIABLES_TEMPLATE)

    @classmethod
    def write_project_template_to_disk(cls, ge_dir):
        file_path = os.path.join(ge_dir, cls.GE_YML)
        with open(file_path, "w") as template:
            template.write(PROJECT_TEMPLATE)

    @classmethod
    def scaffold_directories(cls, base_dir):
        """Safely create GE directories for a new project."""
        safe_mmkdir(base_dir, exist_ok=True)
        open(os.path.join(base_dir, ".gitignore"), 'w').write("uncommitted/")

        for directory in cls.BASE_DIRECTORIES:
            if directory == "plugins":
                plugins_dir = os.path.join(base_dir, directory)
                safe_mmkdir(plugins_dir, exist_ok=True)
                safe_mmkdir(os.path.join(plugins_dir, "custom_data_docs"), exist_ok=True)
                safe_mmkdir(os.path.join(plugins_dir, "custom_data_docs", "views"), exist_ok=True)
                safe_mmkdir(os.path.join(plugins_dir, "custom_data_docs", "renderers"), exist_ok=True)
                safe_mmkdir(os.path.join(plugins_dir, "custom_data_docs", "styles"), exist_ok=True)
                cls.scaffold_custom_data_docs(plugins_dir)
            else:
                safe_mmkdir(os.path.join(base_dir, directory), exist_ok=True)

        uncommitted_dir = os.path.join(base_dir, cls.GE_UNCOMMITTED_DIR)

        for new_directory in cls.UNCOMMITTED_DIRECTORIES:
            new_directory_path = os.path.join(uncommitted_dir, new_directory)
            safe_mmkdir(
                new_directory_path,
                exist_ok=True
            )

        notebook_path = os.path.join(base_dir, "notebooks")
        for subdir in cls.NOTEBOOK_SUBDIRECTORIES:
            safe_mmkdir(os.path.join(notebook_path, subdir), exist_ok=True)

    @classmethod
    def scaffold_custom_data_docs(cls, plugins_dir):
        """Copy custom data docs templates"""
        styles_template = file_relative_path(
            __file__, "../render/view/static/styles/data_docs_custom_styles_template.css")
        styles_destination_path = os.path.join(
            plugins_dir, "custom_data_docs", "styles", "data_docs_custom_styles.css")
        shutil.copyfile(styles_template, styles_destination_path)

    @classmethod
    def scaffold_notebooks(cls, base_dir):
        """Copy template notebooks into the notebooks directory for a project."""
        template_dir = file_relative_path(__file__, "../init_notebooks/")
        notebook_dir = os.path.join(base_dir, "notebooks/")
        for subdir in cls.NOTEBOOK_SUBDIRECTORIES:
            subdir_path = os.path.join(notebook_dir, subdir)
            for notebook in glob.glob(os.path.join(template_dir, subdir, "*.ipynb")):
                notebook_name = os.path.basename(notebook)
                destination_path = os.path.join(subdir_path, notebook_name)
                shutil.copyfile(notebook, destination_path)

    def list_expectation_suite_names(self):
        """Lists the available expectation suite names"""
        sorted_expectation_suite_names = [i.expectation_suite_name for i in self.list_expectation_suites()]
        sorted_expectation_suite_names.sort()
        return sorted_expectation_suite_names

    def __init__(self, context_root_dir=None):

        # Determine the "context root directory" - this is the parent of "great_expectations" dir
        if context_root_dir is None:
            context_root_dir = self.find_context_root_dir()
        context_root_directory = os.path.abspath(os.path.expanduser(context_root_dir))
        self._context_root_directory = context_root_directory

        project_config = self._load_project_config()
        super(DataContext, self).__init__(
            project_config,
            context_root_directory
        )
        if project_config.anonymized_usage_statistics.explicit_id is False:
            self._save_project_config()

    def _load_project_config(self):
        """
        Reads the project configuration from the project configuration file.
        The file may contain ${SOME_VARIABLE} variables - see self._project_config_with_variables_substituted
        for how these are substituted.

        :return: the configuration object read from the file
        """
        path_to_yml = os.path.join(self.root_directory, self.GE_YML)
        try:
            with open(path_to_yml, "r") as data:
                config_dict = yaml.load(data)

        except YAMLError as err:
            raise ge_exceptions.InvalidConfigurationYamlError(
                "Your configuration file is not a valid yml file likely due to a yml syntax error:\n\n{}".format(err)
            )
        except IOError:
            raise ge_exceptions.ConfigNotFoundError()

        try:
            return DataContextConfig.from_commented_map(config_dict)
        except ge_exceptions.InvalidDataContextConfigError:
            # Just to be explicit about what we intended to catch
            raise

    def _save_project_config(self):
        """Save the current project to disk."""
        logger.debug("Starting DataContext._save_project_config")

        config_filepath = os.path.join(self.root_directory, self.GE_YML)
        with open(config_filepath, "w") as outfile:
            self._project_config.to_yaml(outfile)

    def add_store(self, store_name, store_config):
        logger.debug("Starting DataContext.add_store for store %s" % store_name)

        new_store = super(DataContext, self).add_store(store_name, store_config)
        self._save_project_config()
        return new_store

    def add_datasource(self, name, **kwargs):
        logger.debug("Starting DataContext.add_datasource for datasource %s" % name)

        new_datasource = super(DataContext, self).add_datasource(name, **kwargs)
        self._save_project_config()

        return new_datasource

    @classmethod
    def find_context_root_dir(cls):
        result = None
        yml_path = None
        ge_home_environment = os.getenv("GE_HOME", None)
        if ge_home_environment:
            ge_home_environment = os.path.expanduser(ge_home_environment)
            if os.path.isdir(ge_home_environment) and os.path.isfile(
                os.path.join(ge_home_environment, "great_expectations.yml")
            ):
                result = ge_home_environment
        else:
            yml_path = cls.find_context_yml_file()
            if yml_path:
                result = os.path.dirname(yml_path)

        if result is None:
            raise ge_exceptions.ConfigNotFoundError()

        logger.debug("Using project config: {}".format(yml_path))
        return result

    @classmethod
    def find_context_yml_file(cls, search_start_dir=None):
        """Search for the yml file starting here and moving upward."""
        yml_path = None
        if search_start_dir is None:
            search_start_dir = os.getcwd()

        for i in range(4):
            logger.debug("Searching for config file {} ({} layer deep)".format(search_start_dir, i))

            potential_ge_dir = os.path.join(search_start_dir, cls.GE_DIR)

            if os.path.isdir(potential_ge_dir):
                potential_yml = os.path.join(potential_ge_dir, cls.GE_YML)
                if os.path.isfile(potential_yml):
                    yml_path = potential_yml
                    logger.debug("Found config file at " + str(yml_path))
                    break
            # move up one directory
            search_start_dir = os.path.dirname(search_start_dir)

        return yml_path

    @classmethod
    def does_config_exist_on_disk(cls, context_root_dir):
        """Return True if the great_expectations.yml exists on disk."""
        return os.path.isfile(os.path.join(context_root_dir, cls.GE_YML))

    @classmethod
    def is_project_initialized(cls, ge_dir):
        """
        Return True if the project is initialized.

        To be considered initialized, all of the following must be true:
        - all project directories exist (including uncommitted directories)
        - a valid great_expectations.yml is on disk
        - a config_variables.yml is on disk
        - the project has at least one datasource
        - the project has at least one suite
        """
        return (
            cls.does_config_exist_on_disk(ge_dir)
            and cls.all_uncommitted_directories_exist(ge_dir)
            and cls.config_variables_yml_exist(ge_dir)
            and cls._does_context_have_at_least_one_datasource(ge_dir)
            and cls._does_context_have_at_least_one_suite(ge_dir)
        )

    @classmethod
    def does_project_have_a_datasource_in_config_file(cls, ge_dir):
        if not cls.does_config_exist_on_disk(ge_dir):
            return False
        return cls._does_context_have_at_least_one_datasource(ge_dir)

    @classmethod
    def _does_context_have_at_least_one_datasource(cls, ge_dir):
        context = cls._attempt_context_instantiation(ge_dir)
        if not isinstance(context, DataContext):
            return False
        return len(context.list_datasources()) >= 1

    @classmethod
    def _does_context_have_at_least_one_suite(cls, ge_dir):
        context = cls._attempt_context_instantiation(ge_dir)
        if not isinstance(context, DataContext):
            return False
        return len(context.list_expectation_suites()) >= 1

    @classmethod
    def _attempt_context_instantiation(cls, ge_dir):
        try:
            context = DataContext(ge_dir)
            return context
        except (
            ge_exceptions.DataContextError,
            ge_exceptions.InvalidDataContextConfigError
        ) as e:
            logger.debug(e)


class ExplorerDataContext(DataContext):

    def __init__(self, context_root_dir=None, expectation_explorer=True):
        """
            expectation_explorer: If True, load the expectation explorer manager, which will modify GE return objects \
            to include ipython notebook widgets.
        """

        super(ExplorerDataContext, self).__init__(
            context_root_dir
        )

        self._expectation_explorer = expectation_explorer
        if expectation_explorer:
            from great_expectations.jupyter_ux.expectation_explorer import ExpectationExplorer
            self._expectation_explorer_manager = ExpectationExplorer()

    def update_return_obj(self, data_asset, return_obj):
        """Helper called by data_asset.

        Args:
            data_asset: The data_asset whose validation produced the current return object
            return_obj: the return object to update

        Returns:
            return_obj: the return object, potentially changed into a widget by the configured expectation explorer
        """
        if self._expectation_explorer:
            return self._expectation_explorer_manager.create_expectation_widget(data_asset, return_obj)
        else:
            return return_obj


def _get_metric_configuration_tuples(metric_configuration, base_kwargs=None):
    if base_kwargs is None:
        base_kwargs = {}

    if isinstance(metric_configuration, string_types):
        return [(metric_configuration, base_kwargs)]

    metric_configurations_list = []
    for kwarg_name in metric_configuration.keys():
        if not isinstance(metric_configuration[kwarg_name], dict):
            raise ge_exceptions.DataContextError("Invalid metric_configuration: each key must contain a "
                                                 "dictionary.")
        if kwarg_name == "metric_kwargs_id":  # this special case allows a hash of multiple kwargs
            for metric_kwargs_id in metric_configuration[kwarg_name].keys():
                if base_kwargs != {}:
                    raise ge_exceptions.DataContextError("Invalid metric_configuration: when specifying "
                                                         "metric_kwargs_id, no other keys or values may be defined.")
                if not isinstance(metric_configuration[kwarg_name][metric_kwargs_id], list):
                    raise ge_exceptions.DataContextError("Invalid metric_configuration: each value must contain a "
                                                         "list.")
                metric_configurations_list += [(metric_name, {"metric_kwargs_id": metric_kwargs_id}) for metric_name
                                               in metric_configuration[kwarg_name][metric_kwargs_id]]
        else:
            for kwarg_value in metric_configuration[kwarg_name].keys():
                base_kwargs.update({kwarg_name: kwarg_value})
                if not isinstance(metric_configuration[kwarg_name][kwarg_value], list):
                    raise ge_exceptions.DataContextError("Invalid metric_configuration: each value must contain a "
                                                         "list.")
                for nested_configuration in metric_configuration[kwarg_name][kwarg_value]:
                    metric_configurations_list += _get_metric_configuration_tuples(nested_configuration,
                                                                                   base_kwargs=base_kwargs)

    return metric_configurations_list<|MERGE_RESOLUTION|>--- conflicted
+++ resolved
@@ -22,11 +22,8 @@
 from great_expectations.data_context.types.base import (
     DataContextConfig,
     dataContextConfigSchema,
-<<<<<<< HEAD
+    AnonymizedUsageStatisticsConfig,
     datasourceConfigSchema, DatasourceConfig)
-=======
-    AnonymizedUsageStatisticsConfig)
->>>>>>> 80f0ab46
 from great_expectations.data_context.util import (
     file_relative_path,
     substitute_config_variable,
