import configparser
import copy
import datetime
import errno
import glob
import itertools
import json
import logging
import os
import shutil
import sys
import traceback
import uuid
import warnings
import webbrowser
from collections import OrderedDict
from typing import Any, Callable, Dict, List, Optional, Union, cast

from dateutil.parser import parse
from ruamel.yaml import YAML, YAMLError
from ruamel.yaml.comments import CommentedMap
from ruamel.yaml.constructor import DuplicateKeyError

import great_expectations.exceptions as ge_exceptions
from great_expectations.checkpoint import Checkpoint, LegacyCheckpoint
from great_expectations.core.batch import Batch, BatchRequest, PartitionRequest
from great_expectations.core.expectation_suite import ExpectationSuite
from great_expectations.core.expectation_validation_result import get_metric_kwargs_id
from great_expectations.core.id_dict import BatchKwargs
from great_expectations.core.metric import ValidationMetricIdentifier
from great_expectations.core.run_identifier import RunIdentifier
from great_expectations.core.usage_statistics.usage_statistics import (
    UsageStatisticsHandler,
    add_datasource_usage_statistics,
    run_validation_operator_usage_statistics,
    save_expectation_suite_usage_statistics,
    usage_statistics_enabled_method,
)
from great_expectations.core.util import nested_update
from great_expectations.data_asset import DataAsset
from great_expectations.data_context.store import Store, TupleStoreBackend
from great_expectations.data_context.templates import (
    CONFIG_VARIABLES_TEMPLATE,
    PROJECT_TEMPLATE_USAGE_STATISTICS_DISABLED,
    PROJECT_TEMPLATE_USAGE_STATISTICS_ENABLED,
)
from great_expectations.data_context.types.base import (
    CURRENT_GE_CONFIG_VERSION,
    MINIMUM_SUPPORTED_CONFIG_VERSION,
    AnonymizedUsageStatisticsConfig,
    CheckpointConfig,
    CheckpointConfigDefaults,
    DataContextConfig,
    DatasourceConfig,
    anonymizedUsageStatisticsSchema,
    dataContextConfigSchema,
    datasourceConfigSchema,
)
from great_expectations.data_context.types.resource_identifiers import (
    ConfigurationIdentifier,
    ExpectationSuiteIdentifier,
    ValidationResultIdentifier,
)
from great_expectations.data_context.util import (
<<<<<<< HEAD
    build_store_from_config,
=======
    PasswordMasker,
>>>>>>> 74f5fb14
    file_relative_path,
    instantiate_class_from_config,
    load_class,
    substitute_all_config_variables,
    substitute_config_variable,
)
from great_expectations.dataset import Dataset
from great_expectations.datasource import LegacyDatasource
from great_expectations.datasource.new_datasource import BaseDatasource, Datasource
from great_expectations.marshmallow__shade import ValidationError
from great_expectations.profile.basic_dataset_profiler import BasicDatasetProfiler
from great_expectations.render.renderer.site_builder import SiteBuilder
from great_expectations.util import verify_dynamic_loading_support
from great_expectations.validator.validator import BridgeValidator, Validator

try:
    from sqlalchemy.exc import SQLAlchemyError
except ImportError:
    # We'll redefine this error in code below to catch ProfilerError, which is caught above, so SA errors will
    # just fall through
    SQLAlchemyError = ge_exceptions.ProfilerError

logger = logging.getLogger(__name__)
yaml = YAML()
yaml.indent(mapping=2, sequence=4, offset=2)
yaml.default_flow_style = False


class BaseDataContext:
    """
        This class implements most of the functionality of DataContext, with a few exceptions.

        1. BaseDataContext does not attempt to keep its project_config in sync with a file on disc.
        2. BaseDataContext doesn't attempt to "guess" paths or objects types. Instead, that logic is pushed
            into DataContext class.

        Together, these changes make BaseDataContext class more testable.

    --ge-feature-maturity-info--

        id: os_linux
        title: OS - Linux
        icon:
        short_description:
        description:
        how_to_guide_url:
        maturity: Production
        maturity_details:
            api_stability: N/A
            implementation_completeness: N/A
            unit_test_coverage: Complete
            integration_infrastructure_test_coverage: Complete
            documentation_completeness: Complete
            bug_risk: Low

        id: os_macos
        title: OS - MacOS
        icon:
        short_description:
        description:
        how_to_guide_url:
        maturity: Production
        maturity_details:
            api_stability: N/A
            implementation_completeness: N/A
            unit_test_coverage: Complete (local only)
            integration_infrastructure_test_coverage: Complete (local only)
            documentation_completeness: Complete
            bug_risk: Low

        id: os_windows
        title: OS - Windows
        icon:
        short_description:
        description:
        how_to_guide_url:
        maturity: Beta
        maturity_details:
            api_stability: N/A
            implementation_completeness: N/A
            unit_test_coverage: Minimal
            integration_infrastructure_test_coverage: Minimal
            documentation_completeness: Complete
            bug_risk: Moderate
    ------------------------------------------------------------
        id: workflow_create_edit_expectations_cli_scaffold
        title: Create and Edit Expectations - suite scaffold
        icon:
        short_description: Creating a new Expectation Suite using suite scaffold
        description: Creating Expectation Suites through an interactive development loop using suite scaffold
        how_to_guide_url: https://docs.greatexpectations.io/en/latest/how_to_guides/creating_and_editing_expectations/how_to_create_a_new_expectation_suite_using_suite_scaffold.html
        maturity: Experimental (expect exciting changes to Profiler capability)
        maturity_details:
            api_stability: N/A
            implementation_completeness: N/A
            unit_test_coverage: N/A
            integration_infrastructure_test_coverage: Partial
            documentation_completeness: Complete
            bug_risk: Low

        id: workflow_create_edit_expectations_cli_edit
        title: Create and Edit Expectations - CLI
        icon:
        short_description: Creating a new Expectation Suite using the CLI
        description: Creating a Expectation Suite great_expectations suite new command
        how_to_guide_url: https://docs.greatexpectations.io/en/latest/how_to_guides/creating_and_editing_expectations/how_to_create_a_new_expectation_suite_using_the_cli.html
        maturity: Experimental (expect exciting changes to Profiler and Suite Renderer capability)
        maturity_details:
            api_stability: N/A
            implementation_completeness: N/A
            unit_test_coverage: N/A
            integration_infrastructure_test_coverage: Partial
            documentation_completeness: Complete
            bug_risk: Low

        id: workflow_create_edit_expectations_json_schema
        title: Create and Edit Expectations - Json schema
        icon:
        short_description: Creating a new Expectation Suite from a json schema file
        description: Creating a new Expectation Suite using JsonSchemaProfiler function and json schema file
        how_to_guide_url: https://docs.greatexpectations.io/en/latest/how_to_guides/creating_and_editing_expectations/how_to_create_a_suite_from_a_json_schema_file.html
        maturity: Experimental (expect exciting changes to Profiler capability)
        maturity_details:
            api_stability: N/A
            implementation_completeness: N/A
            unit_test_coverage: N/A
            integration_infrastructure_test_coverage: Partial
            documentation_completeness: Complete
            bug_risk: Low

    --ge-feature-maturity-info--
    """

    PROFILING_ERROR_CODE_TOO_MANY_DATA_ASSETS = 2
    PROFILING_ERROR_CODE_SPECIFIED_DATA_ASSETS_NOT_FOUND = 3
    PROFILING_ERROR_CODE_NO_BATCH_KWARGS_GENERATORS_FOUND = 4
    PROFILING_ERROR_CODE_MULTIPLE_BATCH_KWARGS_GENERATORS_FOUND = 5
    UNCOMMITTED_DIRECTORIES = ["data_docs", "validations"]
    GE_UNCOMMITTED_DIR = "uncommitted"
    CHECKPOINTS_DIR = "checkpoints"
    BASE_DIRECTORIES = [
        CHECKPOINTS_DIR,
        "expectations",
        "notebooks",
        "plugins",
        GE_UNCOMMITTED_DIR,
    ]
    NOTEBOOK_SUBDIRECTORIES = ["pandas", "spark", "sql"]
    GE_DIR = "great_expectations"
    GE_YML = "great_expectations.yml"
    GE_EDIT_NOTEBOOK_DIR = GE_UNCOMMITTED_DIR
    FALSEY_STRINGS = ["FALSE", "false", "False", "f", "F", "0"]
    GLOBAL_CONFIG_PATHS = [
        os.path.expanduser("~/.great_expectations/great_expectations.conf"),
        "/etc/great_expectations.conf",
    ]
    DOLLAR_SIGN_ESCAPE_STRING = r"\$"

    @classmethod
    def validate_config(cls, project_config):
        if isinstance(project_config, DataContextConfig):
            return True
        try:
            dataContextConfigSchema.load(project_config)
        except ValidationError:
            raise
        return True

    @usage_statistics_enabled_method(
        event_name="data_context.__init__",
    )
    def __init__(self, project_config, context_root_dir=None, runtime_environment=None):
        """DataContext constructor

        Args:
            context_root_dir: location to look for the ``great_expectations.yml`` file. If None, searches for the file \
            based on conventions for project subdirectories.
            runtime_environment: a dictionary of config variables that
            override both those set in config_variables.yml and the environment

        Returns:
            None
        """
        if not BaseDataContext.validate_config(project_config):
            raise ge_exceptions.InvalidConfigError(
                "Your project_config is not valid. Try using the CLI check-config command."
            )
        self._project_config = project_config
        self._apply_global_config_overrides()

        if context_root_dir is not None:
            context_root_dir = os.path.abspath(context_root_dir)
        self._context_root_directory = context_root_dir

        self.runtime_environment = runtime_environment or {}

        # Init plugin support
        if self.plugins_directory is not None and os.path.exists(
            self.plugins_directory
        ):
            sys.path.append(self.plugins_directory)

        # We want to have directories set up before initializing usage statistics so that we can obtain a context instance id
        self._in_memory_instance_id = (
            None  # This variable *may* be used in case we cannot save an instance id
        )

        # Init stores
        self._stores = dict()
        self._init_stores(self._project_config_with_variables_substituted.stores)

        # Init data_context_id
        self._data_context_id = self._construct_data_context_id()

        # Override the project_config data_context_id if an expectations_store was already set up
        self._project_config.anonymous_usage_statistics.data_context_id = (
            self._data_context_id
        )
        self._initialize_usage_statistics(
            self._project_config.anonymous_usage_statistics
        )

        # Store cached datasources but don't init them
        self._cached_datasources = {}

        # Init validation operators
        # NOTE - 20200522 - JPC - A consistent approach to lazy loading for plugins will be useful here, harmonizing
        # the way that execution environments (AKA datasources), validation operators, site builders and other
        # plugins are built.
        self.validation_operators = {}
        for (
            validation_operator_name,
            validation_operator_config,
        ) in self._project_config.validation_operators.items():
            self.add_validation_operator(
                validation_operator_name,
                validation_operator_config,
            )

        self._evaluation_parameter_dependencies_compiled = False
        self._evaluation_parameter_dependencies = {}

    def _build_store_from_config(self, store_name, store_config):
        module_name = "great_expectations.data_context.store"
        # Set expectations_store.store_backend_id to the data_context_id from the project_config if
        # the expectations_store doesnt yet exist by:
        # adding the data_context_id from the project_config
        # to the store_config under the key manually_initialize_store_backend_id
        if (store_name == self.expectations_store_name) and store_config.get(
            "store_backend"
        ):
            store_config["store_backend"].update(
                {
                    "manually_initialize_store_backend_id": self._project_config_with_variables_substituted.anonymous_usage_statistics.data_context_id
                }
            )

        # Set suppress_store_backend_id = True if store is inactive and has a store_backend.
        if (
            store_name not in [store["name"] for store in self.list_active_stores()]
            and store_config.get("store_backend") is not None
        ):
            store_config["store_backend"].update({"suppress_store_backend_id": True})

        new_store = build_store_from_config(
            store_name=store_name,
            store_config=store_config,
            module_name=module_name,
            runtime_environment={
                "root_directory": self.root_directory,
            },
        )
        self._stores[store_name] = new_store
        return new_store

    def _init_stores(self, store_configs):
        """Initialize all Stores for this DataContext.

        Stores are a good fit for reading/writing objects that:
            1. follow a clear key-value pattern, and
            2. are usually edited programmatically, using the Context

        Note that stores do NOT manage plugins.
        """

        for store_name, store_config in store_configs.items():
            self._build_store_from_config(store_name, store_config)

    def _apply_global_config_overrides(self):
        # check for global usage statistics opt out
        validation_errors = {}

        if self._check_global_usage_statistics_opt_out():
            logger.info(
                "Usage statistics is disabled globally. Applying override to project_config."
            )
            self._project_config.anonymous_usage_statistics.enabled = False

        # check for global data_context_id
        global_data_context_id = self._get_global_config_value(
            environment_variable="GE_DATA_CONTEXT_ID",
            conf_file_section="anonymous_usage_statistics",
            conf_file_option="data_context_id",
        )
        if global_data_context_id:
            data_context_id_errors = anonymizedUsageStatisticsSchema.validate(
                {"data_context_id": global_data_context_id}
            )
            if not data_context_id_errors:
                logger.info(
                    "data_context_id is defined globally. Applying override to project_config."
                )
                self._project_config.anonymous_usage_statistics.data_context_id = (
                    global_data_context_id
                )
            else:
                validation_errors.update(data_context_id_errors)
        # check for global usage_statistics url
        global_usage_statistics_url = self._get_global_config_value(
            environment_variable="GE_USAGE_STATISTICS_URL",
            conf_file_section="anonymous_usage_statistics",
            conf_file_option="usage_statistics_url",
        )
        if global_usage_statistics_url:
            usage_statistics_url_errors = anonymizedUsageStatisticsSchema.validate(
                {"usage_statistics_url": global_usage_statistics_url}
            )
            if not usage_statistics_url_errors:
                logger.info(
                    "usage_statistics_url is defined globally. Applying override to project_config."
                )
                self._project_config.anonymous_usage_statistics.usage_statistics_url = (
                    global_usage_statistics_url
                )
            else:
                validation_errors.update(usage_statistics_url_errors)
        if validation_errors:
            logger.warning(
                "The following globally-defined config variables failed validation:\n{}\n\n"
                "Please fix the variables if you would like to apply global values to project_config.".format(
                    json.dumps(validation_errors, indent=2)
                )
            )

    def _get_global_config_value(
        self, environment_variable=None, conf_file_section=None, conf_file_option=None
    ):
        assert (conf_file_section and conf_file_option) or (
            not conf_file_section and not conf_file_option
        ), "Must pass both 'conf_file_section' and 'conf_file_option' or neither."
        if environment_variable and os.environ.get(environment_variable, False):
            return os.environ.get(environment_variable)
        if conf_file_section and conf_file_option:
            for config_path in BaseDataContext.GLOBAL_CONFIG_PATHS:
                config = configparser.ConfigParser()
                config.read(config_path)
                config_value = config.get(
                    conf_file_section, conf_file_option, fallback=None
                )
                if config_value:
                    return config_value
        return None

    def _check_global_usage_statistics_opt_out(self):
        if os.environ.get("GE_USAGE_STATS", False):
            ge_usage_stats = os.environ.get("GE_USAGE_STATS")
            if ge_usage_stats in BaseDataContext.FALSEY_STRINGS:
                return True
            else:
                logger.warning(
                    "GE_USAGE_STATS environment variable must be one of: {}".format(
                        BaseDataContext.FALSEY_STRINGS
                    )
                )
        for config_path in BaseDataContext.GLOBAL_CONFIG_PATHS:
            config = configparser.ConfigParser()
            states = config.BOOLEAN_STATES
            for falsey_string in BaseDataContext.FALSEY_STRINGS:
                states[falsey_string] = False
            states["TRUE"] = True
            states["True"] = True
            config.BOOLEAN_STATES = states
            config.read(config_path)
            try:
                if config.getboolean("anonymous_usage_statistics", "enabled") is False:
                    # If stats are disabled, then opt out is true
                    return True
            except (ValueError, configparser.Error):
                pass
        return False

    def _construct_data_context_id(self) -> str:
        """
        Choose the id of the currently-configured expectations store, if available and a persistent store.
        If not, it should choose the id stored in DataContextConfig.
        Returns:
            UUID to use as the data_context_id
        """

        # Choose the id of the currently-configured expectations store, if it is a persistent store
        expectations_store = self._stores[
            self._project_config_with_variables_substituted.expectations_store_name
        ]
        if isinstance(expectations_store.store_backend, TupleStoreBackend):
            # suppress_warnings since a warning will already have been issued during the store creation if there was an invalid store config
            return expectations_store.store_backend_id_warnings_suppressed

        # Otherwise choose the id stored in the project_config
        else:
            return (
                self._project_config_with_variables_substituted.anonymous_usage_statistics.data_context_id
            )

    def _initialize_usage_statistics(
        self, usage_statistics_config: AnonymizedUsageStatisticsConfig
    ):
        """Initialize the usage statistics system."""
        if not usage_statistics_config.enabled:
            logger.info("Usage statistics is disabled; skipping initialization.")
            self._usage_statistics_handler = None
            return

        self._usage_statistics_handler = UsageStatisticsHandler(
            data_context=self,
            data_context_id=self._data_context_id,
            usage_statistics_url=usage_statistics_config.usage_statistics_url,
        )

    def add_store(self, store_name, store_config):
        """Add a new Store to the DataContext and (for convenience) return the instantiated Store object.

        Args:
            store_name (str): a key for the new Store in in self._stores
            store_config (dict): a config for the Store to add

        Returns:
            store (Store)
        """

        self._project_config["stores"][store_name] = store_config
        return self._build_store_from_config(store_name, store_config)

    def add_validation_operator(
        self, validation_operator_name, validation_operator_config
    ):
        """Add a new ValidationOperator to the DataContext and (for convenience) return the instantiated object.

        Args:
            validation_operator_name (str): a key for the new ValidationOperator in in self._validation_operators
            validation_operator_config (dict): a config for the ValidationOperator to add

        Returns:
            validation_operator (ValidationOperator)
        """

        self._project_config["validation_operators"][
            validation_operator_name
        ] = validation_operator_config
        config = self._project_config_with_variables_substituted.validation_operators[
            validation_operator_name
        ]
        module_name = "great_expectations.validation_operators"
        new_validation_operator = instantiate_class_from_config(
            config=config,
            runtime_environment={
                "data_context": self,
                "name": validation_operator_name,
            },
            config_defaults={"module_name": module_name},
        )
        if not new_validation_operator:
            raise ge_exceptions.ClassInstantiationError(
                module_name=module_name,
                package_name=None,
                class_name=config["class_name"],
            )
        self.validation_operators[validation_operator_name] = new_validation_operator
        return new_validation_operator

    def _normalize_absolute_or_relative_path(self, path):
        if path is None:
            return
        if os.path.isabs(path):
            return path
        else:
            return os.path.join(self.root_directory, path)

    def _normalize_store_path(self, resource_store):
        if resource_store["type"] == "filesystem":
            if not os.path.isabs(resource_store["base_directory"]):
                resource_store["base_directory"] = os.path.join(
                    self.root_directory, resource_store["base_directory"]
                )
        return resource_store

    def get_docs_sites_urls(
        self,
        resource_identifier=None,
        site_name: Optional[str] = None,
        only_if_exists=True,
        site_names: Optional[List[str]] = None,
    ) -> List[Dict[str, str]]:
        """
        Get URLs for a resource for all data docs sites.

        This function will return URLs for any configured site even if the sites
        have not been built yet.

        Args:
            resource_identifier (object): optional. It can be an identifier of
                ExpectationSuite's, ValidationResults and other resources that
                have typed identifiers. If not provided, the method will return
                the URLs of the index page.
            site_name: Optionally specify which site to open. If not specified,
                return all urls in the project.
            site_names: Optionally specify which sites are active. Sites not in
                this list are not processed, even if specified in site_name.

        Returns:
            list: a list of URLs. Each item is the URL for the resource for a
                data docs site
        """
        unfiltered_sites = (
            self._project_config_with_variables_substituted.data_docs_sites
        )

        # Filter out sites that are not in site_names
        sites = (
            {k: v for k, v in unfiltered_sites.items() if k in site_names}
            if site_names
            else unfiltered_sites
        )

        if not sites:
            logger.debug("Found no data_docs_sites.")
            return []
        logger.debug(f"Found {len(sites)} data_docs_sites.")

        if site_name:
            if site_name not in sites.keys():
                raise ge_exceptions.DataContextError(
                    f"Could not find site named {site_name}. Please check your configurations"
                )
            site = sites[site_name]
            site_builder = self._load_site_builder_from_site_config(site)
            url = site_builder.get_resource_url(
                resource_identifier=resource_identifier, only_if_exists=only_if_exists
            )
            return [{"site_name": site_name, "site_url": url}]

        site_urls = []
        for _site_name, site_config in sites.items():
            site_builder = self._load_site_builder_from_site_config(site_config)
            url = site_builder.get_resource_url(
                resource_identifier=resource_identifier, only_if_exists=only_if_exists
            )
            site_urls.append({"site_name": _site_name, "site_url": url})

        return site_urls

    def _load_site_builder_from_site_config(self, site_config) -> SiteBuilder:
        default_module_name = "great_expectations.render.renderer.site_builder"
        site_builder = instantiate_class_from_config(
            config=site_config,
            runtime_environment={
                "data_context": self,
                "root_directory": self.root_directory,
            },
            config_defaults={"module_name": default_module_name},
        )
        if not site_builder:
            raise ge_exceptions.ClassInstantiationError(
                module_name=default_module_name,
                package_name=None,
                class_name=site_config["class_name"],
            )
        return site_builder

    @usage_statistics_enabled_method(
        event_name="data_context.open_data_docs",
    )
    def open_data_docs(
        self,
        resource_identifier: Optional[str] = None,
        site_name: Optional[str] = None,
        only_if_exists=True,
    ) -> None:
        """
        A stdlib cross-platform way to open a file in a browser.

        Args:
            resource_identifier: ExpectationSuiteIdentifier,
                ValidationResultIdentifier or any other type's identifier. The
                argument is optional - when not supplied, the method returns the
                URL of the index page.
            site_name: Optionally specify which site to open. If not specified,
                open all docs found in the project.
        """
        data_docs_urls = self.get_docs_sites_urls(
            resource_identifier=resource_identifier,
            site_name=site_name,
            only_if_exists=only_if_exists,
        )
        urls_to_open = [site["site_url"] for site in data_docs_urls]

        for url in urls_to_open:
            if url is not None:
                logger.debug(f"Opening Data Docs found here: {url}")
                webbrowser.open(url)

    @property
    def root_directory(self):
        """The root directory for configuration objects in the data context; the location in which
        ``great_expectations.yml`` is located."""
        return self._context_root_directory

    @property
    def plugins_directory(self):
        """The directory in which custom plugin modules should be placed."""
        return self._normalize_absolute_or_relative_path(
            self._project_config_with_variables_substituted.plugins_directory
        )

    @property
    def _project_config_with_variables_substituted(self) -> DataContextConfig:
        return self.get_config_with_variables_substituted()

    @property
    def anonymous_usage_statistics(self):
        return (
            self._project_config_with_variables_substituted.anonymous_usage_statistics
        )

    @property
    def notebooks(self):
        return self._project_config_with_variables_substituted.notebooks

    @property
    def stores(self):
        """A single holder for all Stores in this context"""
        return self._stores

    @property
    def datasources(self) -> Dict[str, Union[LegacyDatasource, BaseDatasource]]:
        """A single holder for all Datasources in this context"""
        return {
            datasource: self.get_datasource(datasource_name=datasource)
            for datasource in self._project_config_with_variables_substituted.datasources
        }

    @property
    def checkpoint_store_name(self):
        return self._project_config_with_variables_substituted.checkpoint_store_name

    @property
    def checkpoint_store(self):
        return self.stores[self.checkpoint_store_name]

    @property
    def expectations_store_name(self):
        return self._project_config_with_variables_substituted.expectations_store_name

    @property
    def expectations_store(self):
        return self.stores[self.expectations_store_name]

    @property
    def data_context_id(self):
        return (
            self._project_config_with_variables_substituted.anonymous_usage_statistics.data_context_id
        )

    @property
    def instance_id(self):
        instance_id = self._load_config_variables_file().get("instance_id")
        if instance_id is None:
            if self._in_memory_instance_id is not None:
                return self._in_memory_instance_id
            instance_id = str(uuid.uuid4())
            self._in_memory_instance_id = instance_id
        return instance_id

    @property
    def config_variables(self):
        # Note Abe 20121114 : We should probably cache config_variables instead of loading them from disk every time.
        return dict(self._load_config_variables_file())

    #####
    #
    # Internal helper methods
    #
    #####

    def _load_config_variables_file(self):
        """Get all config variables from the default location."""
        config_variables_file_path = self.get_config().config_variables_file_path
        if config_variables_file_path:
            try:
                # If the user specifies the config variable path with an environment variable, we want to substitute it
                defined_path = substitute_config_variable(
                    config_variables_file_path, dict(os.environ)
                )
                if not os.path.isabs(defined_path):
                    # A BaseDataContext will not have a root directory; in that case use the current directory
                    # for any non-absolute path
                    root_directory = self.root_directory or os.curdir()
                else:
                    root_directory = ""
                var_path = os.path.join(root_directory, defined_path)
                with open(var_path) as config_variables_file:
                    return yaml.load(config_variables_file) or {}
            except OSError as e:
                if e.errno != errno.ENOENT:
                    raise
                logger.debug("Generating empty config variables file.")
                return {}
        else:
            return {}

    def get_config_with_variables_substituted(self, config=None) -> DataContextConfig:

        if not config:
            config = self._project_config

        substituted_config_variables = substitute_all_config_variables(
            dict(self._load_config_variables_file()),
            dict(os.environ),
            self.DOLLAR_SIGN_ESCAPE_STRING,
        )

        substitutions = {
            **substituted_config_variables,
            **dict(os.environ),
            **self.runtime_environment,
        }

        return DataContextConfig(
            **substitute_all_config_variables(
                config, substitutions, self.DOLLAR_SIGN_ESCAPE_STRING
            )
        )

    def escape_all_config_variables(
        self,
        value: Union[str, dict, list],
        dollar_sign_escape_string: str = DOLLAR_SIGN_ESCAPE_STRING,
    ) -> Union[str, dict, list]:
        """
        Replace all `$` characters with the DOLLAR_SIGN_ESCAPE_STRING

        Args:
            value: config variable value
            dollar_sign_escape_string: replaces instances of `$`

        Returns:
            input value with all `$` characters replaced with the escape string
        """

        if isinstance(value, dict) or isinstance(value, OrderedDict):
            return {
                k: self.escape_all_config_variables(v, dollar_sign_escape_string)
                for k, v in value.items()
            }

        elif isinstance(value, list):
            return [
                self.escape_all_config_variables(v, dollar_sign_escape_string)
                for v in value
            ]
        return value.replace("$", dollar_sign_escape_string)

    def save_config_variable(self, config_variable_name, value):
        """Save config variable value

        Args:
            config_variable_name: name of the property
            value: the value to save for the property

        Returns:
            None
        """
        config_variables = self._load_config_variables_file()
        value = self.escape_all_config_variables(value, self.DOLLAR_SIGN_ESCAPE_STRING)
        config_variables[config_variable_name] = value
        config_variables_filepath = self.get_config().config_variables_file_path
        if not config_variables_filepath:
            raise ge_exceptions.InvalidConfigError(
                "'config_variables_file_path' property is not found in config - setting it is required to use this feature"
            )

        config_variables_filepath = os.path.join(
            self.root_directory, config_variables_filepath
        )

        os.makedirs(os.path.dirname(config_variables_filepath), exist_ok=True)
        if not os.path.isfile(config_variables_filepath):
            logger.info(
                "Creating new substitution_variables file at {config_variables_filepath}".format(
                    config_variables_filepath=config_variables_filepath
                )
            )
            with open(config_variables_filepath, "w") as template:
                template.write(CONFIG_VARIABLES_TEMPLATE)

        with open(config_variables_filepath, "w") as config_variables_file:
            yaml.dump(config_variables, config_variables_file)

    def delete_datasource(self, datasource_name: str):
        """Delete a data source
        Args:
            datasource_name: The name of the datasource to delete.

        Raises:
            ValueError: If the datasource name isn't provided or cannot be found.
        """
        if datasource_name is None:
            raise ValueError("Datasource names must be a datasource name")
        else:
            datasource = self.get_datasource(datasource_name=datasource_name)
            if datasource:
                # remove key until we have a delete method on project_config
                # self._project_config_with_variables_substituted.datasources[
                # datasource_name].remove()
                del self._project_config["datasources"][datasource_name]
                del self._cached_datasources[datasource_name]
            else:
                raise ValueError("Datasource {} not found".format(datasource_name))

    def get_available_data_asset_names(
        self, datasource_names=None, batch_kwargs_generator_names=None
    ):
        """Inspect datasource and batch kwargs generators to provide available data_asset objects.

        Args:
            datasource_names: list of datasources for which to provide available data_asset_name objects. If None, \
            return available data assets for all datasources.
            batch_kwargs_generator_names: list of batch kwargs generators for which to provide available
            data_asset_name objects.

        Returns:
            data_asset_names (dict): Dictionary describing available data assets
            ::

                {
                  datasource_name: {
                    batch_kwargs_generator_name: [ data_asset_1, data_asset_2, ... ]
                    ...
                  }
                  ...
                }

        """
        data_asset_names = {}
        if datasource_names is None:
            datasource_names = [
                datasource["name"] for datasource in self.list_datasources()
            ]
        elif isinstance(datasource_names, str):
            datasource_names = [datasource_names]
        elif not isinstance(datasource_names, list):
            raise ValueError(
                "Datasource names must be a datasource name, list of datasource names or None (to list all datasources)"
            )

        if batch_kwargs_generator_names is not None:
            if isinstance(batch_kwargs_generator_names, str):
                batch_kwargs_generator_names = [batch_kwargs_generator_names]
            if len(batch_kwargs_generator_names) == len(
                datasource_names
            ):  # Iterate over both together
                for idx, datasource_name in enumerate(datasource_names):
                    datasource = self.get_datasource(datasource_name)
                    data_asset_names[
                        datasource_name
                    ] = datasource.get_available_data_asset_names(
                        batch_kwargs_generator_names[idx]
                    )

            elif len(batch_kwargs_generator_names) == 1:
                datasource = self.get_datasource(datasource_names[0])
                datasource_names[
                    datasource_names[0]
                ] = datasource.get_available_data_asset_names(
                    batch_kwargs_generator_names
                )

            else:
                raise ValueError(
                    "If providing batch kwargs generator, you must either specify one for each datasource or only "
                    "one datasource."
                )
        else:  # generator_names is None
            for datasource_name in datasource_names:
                try:
                    datasource = self.get_datasource(datasource_name)
                    data_asset_names[
                        datasource_name
                    ] = datasource.get_available_data_asset_names()
                except ValueError:
                    # handle the edge case of a non-existent datasource
                    data_asset_names[datasource_name] = {}

        return data_asset_names

    def build_batch_kwargs(
        self,
        datasource,
        batch_kwargs_generator,
        data_asset_name=None,
        partition_id=None,
        **kwargs,
    ):
        """Builds batch kwargs using the provided datasource, batch kwargs generator, and batch_parameters.

        Args:
            datasource (str): the name of the datasource for which to build batch_kwargs
            batch_kwargs_generator (str): the name of the batch kwargs generator to use to build batch_kwargs
            data_asset_name (str): an optional name batch_parameter
            **kwargs: additional batch_parameters

        Returns:
            BatchKwargs

        """
        if kwargs.get("name"):
            if data_asset_name:
                raise ValueError(
                    "Cannot provide both 'name' and 'data_asset_name'. Please use 'data_asset_name' only."
                )
            warnings.warn(
                "name is being deprecated as a batch_parameter. Please use data_asset_name instead.",
                DeprecationWarning,
            )
            data_asset_name = kwargs.pop("name")
        datasource_obj = self.get_datasource(datasource)
        batch_kwargs = datasource_obj.build_batch_kwargs(
            batch_kwargs_generator=batch_kwargs_generator,
            data_asset_name=data_asset_name,
            partition_id=partition_id,
            **kwargs,
        )
        return batch_kwargs

    def _get_batch_v2(
        self,
        batch_kwargs: Union[dict, BatchKwargs],
        expectation_suite_name: Union[str, ExpectationSuite],
        data_asset_type=None,
        batch_parameters=None,
    ) -> DataAsset:
        """Build a batch of data using batch_kwargs, and return a DataAsset with expectation_suite_name attached. If
        batch_parameters are included, they will be available as attributes of the batch.
        Args:
            batch_kwargs: the batch_kwargs to use; must include a datasource key
            expectation_suite_name: The ExpectationSuite or the name of the expectation_suite to get
            data_asset_type: the type of data_asset to build, with associated expectation implementations. This can
                generally be inferred from the datasource.
            batch_parameters: optional parameters to store as the reference description of the batch. They should
                reflect parameters that would provide the passed BatchKwargs.
        Returns:
            DataAsset
        """
        if isinstance(batch_kwargs, dict):
            batch_kwargs = BatchKwargs(batch_kwargs)

        if not isinstance(batch_kwargs, BatchKwargs):
            raise ge_exceptions.BatchKwargsError(
                "BatchKwargs must be a BatchKwargs object or dictionary."
            )

        if not isinstance(
            expectation_suite_name, (ExpectationSuite, ExpectationSuiteIdentifier, str)
        ):
            raise ge_exceptions.DataContextError(
                "expectation_suite_name must be an ExpectationSuite, "
                "ExpectationSuiteIdentifier or string."
            )

        if isinstance(expectation_suite_name, ExpectationSuite):
            expectation_suite = expectation_suite_name
        elif isinstance(expectation_suite_name, ExpectationSuiteIdentifier):
            expectation_suite = self.get_expectation_suite(
                expectation_suite_name.expectation_suite_name
            )
        else:
            expectation_suite = self.get_expectation_suite(expectation_suite_name)

        datasource = self.get_datasource(batch_kwargs.get("datasource"))
        batch = datasource.get_batch(
            batch_kwargs=batch_kwargs, batch_parameters=batch_parameters
        )
        if data_asset_type is None:
            data_asset_type = datasource.config.get("data_asset_type")
        validator = BridgeValidator(
            batch=batch,
            expectation_suite=expectation_suite,
            expectation_engine=data_asset_type,
        )
        return validator.get_dataset()

    def _get_batch_v3(
        self,
        datasource_name: str = None,
        data_connector_name: str = None,
        data_asset_name: str = None,
        *,
        batch_request: BatchRequest = None,
        batch_data: Any = None,
        partition_request: Union[PartitionRequest, dict] = None,
        partition_identifiers: dict = None,
        limit: int = None,
        index=None,
        custom_filter_function: Callable = None,
        batch_spec_passthrough: Optional[dict] = None,
        sampling_method: str = None,
        sampling_kwargs: dict = None,
        splitter_method: str = None,
        splitter_kwargs: dict = None,
        **kwargs,
    ) -> Union[Batch, DataAsset]:
        """Get exactly one batch, based on a variety of flexible input types.

        Args:
            datasource_name
            data_connector_name
            data_asset_name

            batch_request
            batch_data
            partition_request
            partition_identifiers

            limit
            index
            custom_filter_function

            batch_spec_passthrough

            sampling_method
            sampling_kwargs

            splitter_method
            splitter_kwargs

            **kwargs

        Returns:
            (Batch) The requested batch

        This method does not require typed or nested inputs.
        Instead, it is intended to help the user pick the right parameters.

        This method attempts to return exactly one batch.
        If 0 or more than 1 batches would be returned, it raises an error.
        """

        batch_list: List[Batch] = self.get_batch_list(
            datasource_name=datasource_name,
            data_connector_name=data_connector_name,
            data_asset_name=data_asset_name,
            batch_request=batch_request,
            batch_data=batch_data,
            partition_request=partition_request,
            partition_identifiers=partition_identifiers,
            limit=limit,
            index=index,
            custom_filter_function=custom_filter_function,
            batch_spec_passthrough=batch_spec_passthrough,
            sampling_method=sampling_method,
            sampling_kwargs=sampling_kwargs,
            splitter_method=splitter_method,
            splitter_kwargs=splitter_kwargs,
            **kwargs,
        )
        # NOTE: Alex 20201202 - The check below is duplicate of code in Datasource.get_single_batch_from_batch_request()
        if len(batch_list) != 1:
            raise ValueError(
                f"Got {len(batch_list)} batches instead of a single batch."
            )
        return batch_list[0]

    @usage_statistics_enabled_method(
        event_name="data_context.run_validation_operator",
        args_payload_fn=run_validation_operator_usage_statistics,
    )
    def run_validation_operator(
        self,
        validation_operator_name,
        assets_to_validate,
        run_id=None,
        evaluation_parameters=None,
        run_name=None,
        run_time=None,
        result_format={"result_format": "SUMMARY"},
        **kwargs,
    ):
        """
        Run a validation operator to validate data assets and to perform the business logic around
        validation that the operator implements.

        Args:
            validation_operator_name: name of the operator, as appears in the context's config file
            assets_to_validate: a list that specifies the data assets that the operator will validate. The members of
                the list can be either batches, or a tuple that will allow the operator to fetch the batch:
                (batch_kwargs, expectation_suite_name)
            run_name: The run_name for the validation; if None, a default value will be used
            **kwargs: Additional kwargs to pass to the validation operator

        Returns:
            ValidationOperatorResult
        """
        if not assets_to_validate:
            raise ge_exceptions.DataContextError(
                "No batches of data were passed in. These are required"
            )

        for batch in assets_to_validate:
            if not isinstance(batch, (tuple, DataAsset, Validator)):
                raise ge_exceptions.DataContextError(
                    "Batches are required to be of type DataAsset"
                )
        try:
            validation_operator = self.validation_operators[validation_operator_name]
        except KeyError:
            raise ge_exceptions.DataContextError(
                f"No validation operator `{validation_operator_name}` was found in your project. Please verify this in your great_expectations.yml"
            )

        if run_id is None and run_name is None:
            run_name = datetime.datetime.now(datetime.timezone.utc).strftime(
                "%Y%m%dT%H%M%S.%fZ"
            )
            logger.info("Setting run_name to: {}".format(run_name))
        if evaluation_parameters is None:
            return validation_operator.run(
                assets_to_validate=assets_to_validate,
                run_id=run_id,
                run_name=run_name,
                run_time=run_time,
                result_format=result_format,
                **kwargs,
            )
        else:
            return validation_operator.run(
                assets_to_validate=assets_to_validate,
                run_id=run_id,
                evaluation_parameters=evaluation_parameters,
                run_name=run_name,
                run_time=run_time,
                result_format=result_format,
                **kwargs,
            )

    def _get_data_context_version(self, arg1: Any, **kwargs) -> Optional[str]:
        """
        arg1: the first positional argument (can take on various types)

        **kwargs: variable arguments

        First check:
        Returns "v3" if the "0.13" entities are specified in the **kwargs.

        Otherwise:
        Returns None if no datasources have been configured (or if there is an exception while getting the datasource).
        Returns "v3" if the datasource is a subclass of the BaseDatasource class.
        Returns "v2" if the datasource is an instance of the LegacyDatasource class.
        """

        if {
            "datasource_name",
            "data_connector_name",
            "data_asset_name",
            "batch_request",
            "batch_data",
        }.intersection(set(kwargs.keys())):
            return "v3"

        if not self.datasources:
            return None

        api_version: Optional[str] = None
        datasource_name: Any
        if "datasource_name" in kwargs:
            datasource_name = kwargs.pop("datasource_name", None)
        else:
            datasource_name = arg1
        try:
            datasource: Union[LegacyDatasource, BaseDatasource] = self.get_datasource(
                datasource_name=datasource_name
            )
            if issubclass(type(datasource), BaseDatasource):
                api_version = "v3"
        except (ValueError, TypeError):
            if "batch_kwargs" in kwargs:
                batch_kwargs = kwargs.get("batch_kwargs", None)
            else:
                batch_kwargs = arg1
            if isinstance(batch_kwargs, dict):
                datasource_name = batch_kwargs.get("datasource")
                if datasource_name is not None:
                    try:
                        datasource: Union[
                            LegacyDatasource, BaseDatasource
                        ] = self.get_datasource(datasource_name=datasource_name)
                        if isinstance(datasource, LegacyDatasource):
                            api_version = "v2"
                    except (ValueError, TypeError):
                        pass
        return api_version

    def get_batch(
        self, arg1: Any = None, arg2: Any = None, arg3: Any = None, **kwargs
    ) -> Union[Batch, DataAsset]:
        """Get exactly one batch, based on a variety of flexible input types.
        The method `get_batch` is the main user-facing method for getting batches; it supports both the new (V3) and the
        Legacy (V2) Datasource schemas.  The version-specific implementations are contained in "_get_batch_v2()" and
        "_get_batch_v3()", respectively, both of which are in the present module.

        For the V3 API parameters, please refer to the signature and parameter description of method "_get_batch_v3()".
        For the Legacy usage, please refer to the signature and parameter description of the method "_get_batch_v2()".

        Args:
            arg1: the first positional argument (can take on various types)
            arg2: the second positional argument (can take on various types)
            arg3: the third positional argument (can take on various types)

            **kwargs: variable arguments

        Returns:
            Batch (V3) or DataAsset (V2) -- the requested batch

        Processing Steps:
        1. Determine the version (possible values are "v3" or "v2").
        2. Convert the positional arguments to the appropriate named arguments, based on the version.
        3. Package the remaining arguments as variable keyword arguments (applies only to V3).
        4. Call the version-specific method ("_get_batch_v3()" or "_get_batch_v2()") with the appropriate arguments.
        """

        api_version: Optional[str] = self._get_data_context_version(arg1=arg1, **kwargs)
        if api_version == "v3":
            if "datasource_name" in kwargs:
                datasource_name = kwargs.pop("datasource_name", None)
            else:
                datasource_name = arg1
            if "data_connector_name" in kwargs:
                data_connector_name = kwargs.pop("data_connector_name", None)
            else:
                data_connector_name = arg2
            if "data_asset_name" in kwargs:
                data_asset_name = kwargs.pop("data_asset_name", None)
            else:
                data_asset_name = arg3
            return self._get_batch_v3(
                datasource_name=datasource_name,
                data_connector_name=data_connector_name,
                data_asset_name=data_asset_name,
                **kwargs,
            )
        if "batch_kwargs" in kwargs:
            batch_kwargs = kwargs.get("batch_kwargs", None)
        else:
            batch_kwargs = arg1
        if "expectation_suite_name" in kwargs:
            expectation_suite_name = kwargs.get("expectation_suite_name", None)
        else:
            expectation_suite_name = arg2
        if "data_asset_type" in kwargs:
            data_asset_type = kwargs.get("data_asset_type", None)
        else:
            data_asset_type = arg3
        batch_parameters = kwargs.get("batch_parameters")
        return self._get_batch_v2(
            batch_kwargs=batch_kwargs,
            expectation_suite_name=expectation_suite_name,
            data_asset_type=data_asset_type,
            batch_parameters=batch_parameters,
        )

    def get_batch_list(
        self,
        datasource_name: str = None,
        data_connector_name: str = None,
        data_asset_name: str = None,
        *,
        batch_request: BatchRequest = None,
        batch_data: Any = None,
        partition_request: Union[PartitionRequest, dict] = None,
        partition_identifiers: dict = None,
        limit: int = None,
        index=None,
        custom_filter_function: Callable = None,
        batch_spec_passthrough: Optional[dict] = None,
        sampling_method: str = None,
        sampling_kwargs: dict = None,
        splitter_method: str = None,
        splitter_kwargs: dict = None,
        **kwargs,
    ) -> List[Batch]:
        """Get the list of zero or more batches, based on a variety of flexible input types.
        This method applies only to the new (V3) Datasource schema.

        Args:
            batch_request

            datasource_name
            data_connector_name
            data_asset_name

            batch_request
            batch_data
            partition_request
            partition_identifiers

            limit
            index
            custom_filter_function

            sampling_method
            sampling_kwargs

            splitter_method
            splitter_kwargs

            batch_spec_passthrough

            **kwargs

        Returns:
            (Batch) The requested batch

        `get_batch` is the main user-facing API for getting batches.
        In contrast to virtually all other methods in the class, it does not require typed or nested inputs.
        Instead, this method is intended to help the user pick the right parameters

        This method attempts to return any number of batches, including an empty list.
        """

        datasource_name: str
        if batch_request:
            if not isinstance(batch_request, BatchRequest):
                raise TypeError(
                    f"batch_request must be an instance of BatchRequest object, not {type(batch_request)}"
                )
            datasource_name = batch_request.datasource_name
        else:
            datasource_name = datasource_name

        datasource: Datasource = cast(Datasource, self.datasources[datasource_name])

        if batch_request:
            # TODO: Raise a warning if any parameters besides batch_requests are specified
            return datasource.get_batch_list_from_batch_request(
                batch_request=batch_request
            )
        else:
            if partition_request is None:
                if partition_identifiers is None:
                    partition_identifiers = kwargs
                else:
                    # Raise a warning if kwargs exist
                    pass

                # Currently, the implementation of splitting and sampling is inconsistent between the
                # Datasource and SimpleSqlalchemyDatasource classes.  The former communicates these
                # directives to the underlying ExecutionEngine objects via "batch_spec_passthrough", which ultimately
                # gets merged with "batch_spec" and processed by the configured ExecutionEngine object.  However,
                # SimpleSqlalchemyDatasource uses "PartitionRequest" to relay the splitting and sampling
                # directives to the SqlAlchemyExecutionEngine object.  The problem with this is that if the querying
                # of partitions is implemented using the PartitionQuery class, it will not recognize the keys
                # representing the splitting and sampling directives and raise an exception.  Additional work is needed
                # to decouple the directives that go into PartitionQuery from the other PartitionRequest directives.
                partition_request_params: dict = {
                    "partition_identifiers": partition_identifiers,
                    "limit": limit,
                    "index": index,
                    "custom_filter_function": custom_filter_function,
                }
                if sampling_method is not None:
                    sampling_params: dict = {
                        "sampling_method": sampling_method,
                    }
                    if sampling_kwargs is not None:
                        sampling_params["sampling_kwargs"] = sampling_kwargs
                    partition_request_params.update(sampling_params)
                if splitter_method is not None:
                    splitter_params: dict = {
                        "splitter_method": splitter_method,
                    }
                    if splitter_kwargs is not None:
                        splitter_params["splitter_kwargs"] = splitter_kwargs
                    partition_request_params.update(splitter_params)
                partition_request = PartitionRequest(partition_request_params)
            else:
                # Raise a warning if partition_identifiers or kwargs exist
                partition_request = PartitionRequest(partition_request)

            batch_request: BatchRequest = BatchRequest(
                datasource_name=datasource_name,
                data_connector_name=data_connector_name,
                data_asset_name=data_asset_name,
                batch_data=batch_data,
                partition_request=partition_request,
                batch_spec_passthrough=batch_spec_passthrough,
            )
            return datasource.get_batch_list_from_batch_request(
                batch_request=batch_request
            )

    def get_validator(
        self,
        datasource_name: str = None,
        data_connector_name: str = None,
        data_asset_name: str = None,
        *,
        batch_request: BatchRequest = None,
        batch_data: Any = None,
        partition_request: Union[PartitionRequest, dict] = None,
        partition_identifiers: dict = None,
        limit: int = None,
        index=None,
        custom_filter_function: Callable = None,
        expectation_suite_name: str = None,
        expectation_suite: ExpectationSuite = None,
        create_expectation_suite_with_name: str = None,
        batch_spec_passthrough: Optional[dict] = None,
        sampling_method: str = None,
        sampling_kwargs: dict = None,
        splitter_method: str = None,
        splitter_kwargs: dict = None,
        **kwargs,
    ) -> Validator:
        """
        This method applies only to the new (V3) Datasource schema.
        """

        if (
            sum(
                bool(x)
                for x in [
                    expectation_suite is not None,
                    expectation_suite_name is not None,
                    create_expectation_suite_with_name is not None,
                ]
            )
            != 1
        ):
            raise ValueError(
                "Exactly one of expectation_suite_name, expectation_suite, or create_expectation_suite_with_name must be specified"
            )

        if expectation_suite_name is not None:
            expectation_suite = self.get_expectation_suite(expectation_suite_name)

        if create_expectation_suite_with_name is not None:
            expectation_suite = self.create_expectation_suite(
                expectation_suite_name=create_expectation_suite_with_name
            )

        batch: Batch = cast(
            Batch,
            self.get_batch(
                datasource_name=datasource_name,
                data_connector_name=data_connector_name,
                data_asset_name=data_asset_name,
                batch_request=batch_request,
                batch_data=batch_data,
                partition_request=partition_request,
                partition_identifiers=partition_identifiers,
                limit=limit,
                index=index,
                custom_filter_function=custom_filter_function,
                batch_spec_passthrough=batch_spec_passthrough,
                sampling_method=sampling_method,
                sampling_kwargs=sampling_kwargs,
                splitter_method=splitter_method,
                splitter_kwargs=splitter_kwargs,
                **kwargs,
            ),
        )

        batch_definition = batch.batch_definition
        execution_engine = self.datasources[
            batch_definition.datasource_name
        ].execution_engine

        validator = Validator(
            execution_engine=execution_engine,
            interactive_evaluation=True,
            expectation_suite=expectation_suite,
            data_context=self,
            batches=[batch],
        )

        return validator

    def list_validation_operator_names(self):
        if not self.validation_operators:
            return []
        return list(self.validation_operators.keys())

    @usage_statistics_enabled_method(
        event_name="data_context.add_datasource",
        args_payload_fn=add_datasource_usage_statistics,
    )
    def add_datasource(
        self, name, initialize=True, **kwargs
    ) -> Optional[Dict[str, Union[LegacyDatasource, BaseDatasource]]]:
        """Add a new datasource to the data context, with configuration provided as kwargs.
        Args:
            name: the name for the new datasource to add
            initialize: if False, add the datasource to the config, but do not
                initialize it, for example if a user needs to debug database connectivity.
            kwargs (keyword arguments): the configuration for the new datasource

        Returns:
            datasource (Datasource)
        """
        logger.debug("Starting BaseDataContext.add_datasource for %s" % name)

        module_name = kwargs.get("module_name", "great_expectations.datasource")
        verify_dynamic_loading_support(module_name=module_name)
        class_name = kwargs.get("class_name")
        datasource_class = load_class(module_name=module_name, class_name=class_name)

        # For any class that should be loaded, it may control its configuration construction
        # by implementing a classmethod called build_configuration
        config: dict
        if hasattr(datasource_class, "build_configuration"):
            config = datasource_class.build_configuration(**kwargs)
        else:
            config = kwargs

        return self._instantiate_datasource_from_config_and_update_project_config(
            name=name,
            config=config,
            initialize=initialize,
        )

    def _instantiate_datasource_from_config_and_update_project_config(
        self, name: str, config: dict, initialize: bool = True
    ) -> Optional[Union[LegacyDatasource, BaseDatasource]]:
        datasource_config: DatasourceConfig = datasourceConfigSchema.load(
            CommentedMap(**config)
        )
        self._project_config["datasources"][name] = datasource_config
        datasource_config = self._project_config_with_variables_substituted.datasources[
            name
        ]
        config: dict = dict(datasourceConfigSchema.dump(datasource_config))
        datasource: Optional[Union[LegacyDatasource, BaseDatasource]]
        if initialize:
            try:
                datasource = self._instantiate_datasource_from_config(
                    name=name, config=config
                )
                self._cached_datasources[name] = datasource
            except ge_exceptions.DatasourceInitializationError as e:
                # Do not keep configuration that could not be instantiated.
                del self._project_config["datasources"][name]
                raise e
        else:
            datasource = None
        return datasource

    def _instantiate_datasource_from_config(
        self, name: str, config: dict
    ) -> Union[LegacyDatasource, BaseDatasource]:
        """Instantiate a new datasource to the data context, with configuration provided as kwargs.
        Args:
            kwargs (keyword arguments): the configuration for the new datasource

        Returns:
            datasource (Datasource)
        """
        # We perform variable substitution in the datasource's config here before using the config
        # to instantiate the datasource object. Variable substitution is a service that the data
        # context provides. Datasources should not see unsubstituted variables in their config.
        try:
            datasource: Union[
                LegacyDatasource, BaseDatasource
            ] = self._build_datasource_from_config(name=name, config=config)
        except Exception as e:
            raise ge_exceptions.DatasourceInitializationError(
                datasource_name=name, message=str(e)
            )
        return datasource

    def add_batch_kwargs_generator(
        self, datasource_name, batch_kwargs_generator_name, class_name, **kwargs
    ):
        """
        Add a batch kwargs generator to the named datasource, using the provided
        configuration.

        Args:
            datasource_name: name of datasource to which to add the new batch kwargs generator
            batch_kwargs_generator_name: name of the generator to add
            class_name: class of the batch kwargs generator to add
            **kwargs: batch kwargs generator configuration, provided as kwargs

        Returns:

        """
        datasource_obj = self.get_datasource(datasource_name)
        generator = datasource_obj.add_batch_kwargs_generator(
            name=batch_kwargs_generator_name, class_name=class_name, **kwargs
        )
        return generator

    def get_config(
        self, mode="typed"
    ) -> Union[DataContextConfig, CommentedMap, dict, str]:
        config: DataContextConfig = self._project_config

        if mode == "typed":
            return config

        elif mode == "commented_map":
            return config.commented_map

        elif mode == "dict":
            return config.to_json_dict()

        elif mode == "yaml":
            return config.to_yaml_str()

        else:
            raise ValueError(f"Unknown config mode {mode}")

    def _build_datasource_from_config(
        self, name: str, config: Union[dict, DatasourceConfig]
    ):
        # We convert from the type back to a dictionary for purposes of instantiation
        if isinstance(config, DatasourceConfig):
            config = datasourceConfigSchema.dump(config)
        config.update({"name": name})
        # While the new Datasource classes accept "data_context_root_directory", the Legacy Datasource classes do not.
        if config["class_name"] in [
            "BaseDatasource",
            "Datasource",
        ]:
            config.update({"data_context_root_directory": self.root_directory})
        module_name = "great_expectations.datasource"
        datasource = instantiate_class_from_config(
            config=config,
            runtime_environment={"data_context": self},
            config_defaults={"module_name": module_name},
        )
        if not datasource:
            raise ge_exceptions.ClassInstantiationError(
                module_name=module_name,
                package_name=None,
                class_name=config["class_name"],
            )
        return datasource

    def get_datasource(
        self, datasource_name: str = "default"
    ) -> Optional[Union[LegacyDatasource, BaseDatasource]]:
        """Get the named datasource

        Args:
            datasource_name (str): the name of the datasource from the configuration

        Returns:
            datasource (Datasource)
        """
        if datasource_name in self._cached_datasources:
            return self._cached_datasources[datasource_name]
        if (
            datasource_name
            in self._project_config_with_variables_substituted.datasources
        ):
            datasource_config: DatasourceConfig = copy.deepcopy(
                self._project_config_with_variables_substituted.datasources[
                    datasource_name
                ]
            )
        else:
            raise ValueError(
                f"Unable to load datasource `{datasource_name}` -- no configuration found or invalid configuration."
            )

        config: dict = dict(datasourceConfigSchema.dump(datasource_config))

        datasource: Optional[
            Union[LegacyDatasource, BaseDatasource]
        ] = self._instantiate_datasource_from_config(
            name=datasource_name, config=config
        )
        self._cached_datasources[datasource_name] = datasource
        return datasource

    def list_expectation_suites(self):
        """Return a list of available expectation suite names."""
        try:
            keys = self.expectations_store.list_keys()
        except KeyError as e:
            raise ge_exceptions.InvalidConfigError(
                "Unable to find configured store: %s" % str(e)
            )
        return keys

    def list_datasources(self):
        """List currently-configured datasources on this context. Masks passwords.

        Returns:
            List(dict): each dictionary includes "name", "class_name", and "module_name" keys
        """
        datasources = []
        for (
            key,
            value,
        ) in self._project_config_with_variables_substituted.datasources.items():
            value["name"] = key

            if "credentials" in value:
                if "password" in value["credentials"]:
                    value["credentials"][
                        "password"
                    ] = PasswordMasker.MASKED_PASSWORD_STRING
                if "url" in value["credentials"]:
                    value["credentials"]["url"] = PasswordMasker.mask_db_url(
                        value["credentials"]["url"]
                    )

            datasources.append(value)
        return datasources

    def list_stores(self):
        """List currently-configured Stores on this context"""

        stores = []
        for (
            name,
            value,
        ) in self._project_config_with_variables_substituted.stores.items():
            value["name"] = name
            stores.append(value)
        return stores

    def list_active_stores(self):
        """
        List active Stores on this context. Active stores are identified by setting the following parameters:
            expectations_store_name,
            validations_store_name,
            evaluation_parameter_store_name,
            checkpoint_store_name
        """
        active_store_names = [
            self.expectations_store_name,
            self.validations_store_name,
            self.evaluation_parameter_store_name,
            self.checkpoint_store_name,
        ]
        return [
            store for store in self.list_stores() if store["name"] in active_store_names
        ]

    def list_validation_operators(self):
        """List currently-configured Validation Operators on this context"""

        validation_operators = []
        for (
            name,
            value,
        ) in (
            self._project_config_with_variables_substituted.validation_operators.items()
        ):
            value["name"] = name
            validation_operators.append(value)
        return validation_operators

    def create_expectation_suite(
        self, expectation_suite_name, overwrite_existing=False
    ) -> ExpectationSuite:
        """Build a new expectation suite and save it into the data_context expectation store.

        Args:
            expectation_suite_name: The name of the expectation_suite to create
            overwrite_existing (boolean): Whether to overwrite expectation suite if expectation suite with given name
                already exists.

        Returns:
            A new (empty) expectation suite.
        """
        if not isinstance(overwrite_existing, bool):
            raise ValueError("Parameter overwrite_existing must be of type BOOL")

        expectation_suite = ExpectationSuite(
            expectation_suite_name=expectation_suite_name
        )
        key = ExpectationSuiteIdentifier(expectation_suite_name=expectation_suite_name)

        if self.expectations_store.has_key(key) and not overwrite_existing:
            raise ge_exceptions.DataContextError(
                "expectation_suite with name {} already exists. If you would like to overwrite this "
                "expectation_suite, set overwrite_existing=True.".format(
                    expectation_suite_name
                )
            )
        else:
            self.expectations_store.set(key, expectation_suite)

        return expectation_suite

    def delete_expectation_suite(self, expectation_suite_name):
        """Delete specified expectation suite from data_context expectation store.

        Args:
            expectation_suite_name: The name of the expectation_suite to create

        Returns:
            True for Success and False for Failure.
        """
        key = ExpectationSuiteIdentifier(expectation_suite_name)
        if not self.expectations_store.has_key(key):
            raise ge_exceptions.DataContextError(
                "expectation_suite with name {} does not exist."
            )
        else:
            self.expectations_store.remove_key(key)
            return True

    def get_expectation_suite(self, expectation_suite_name):
        """Get a named expectation suite for the provided data_asset_name.

        Args:
            expectation_suite_name (str): the name for the expectation suite

        Returns:
            expectation_suite
        """
        key = ExpectationSuiteIdentifier(expectation_suite_name=expectation_suite_name)

        if self.expectations_store.has_key(key):
            return self.expectations_store.get(key)
        else:
            raise ge_exceptions.DataContextError(
                "expectation_suite %s not found" % expectation_suite_name
            )

    def list_expectation_suite_names(self):
        """Lists the available expectation suite names"""
        sorted_expectation_suite_names = [
            i.expectation_suite_name for i in self.list_expectation_suites()
        ]
        sorted_expectation_suite_names.sort()
        return sorted_expectation_suite_names

    @usage_statistics_enabled_method(
        event_name="data_context.save_expectation_suite",
        args_payload_fn=save_expectation_suite_usage_statistics,
    )
    def save_expectation_suite(self, expectation_suite, expectation_suite_name=None):
        """Save the provided expectation suite into the DataContext.

        Args:
            expectation_suite: the suite to save
            expectation_suite_name: the name of this expectation suite. If no name is provided the name will \
                be read from the suite

        Returns:
            None
        """
        if expectation_suite_name is None:
            key = ExpectationSuiteIdentifier(
                expectation_suite_name=expectation_suite.expectation_suite_name
            )
        else:
            expectation_suite.expectation_suite_name = expectation_suite_name
            key = ExpectationSuiteIdentifier(
                expectation_suite_name=expectation_suite_name
            )

        self.expectations_store.set(key, expectation_suite)
        self._evaluation_parameter_dependencies_compiled = False

    def _store_metrics(self, requested_metrics, validation_results, target_store_name):
        """
        requested_metrics is a dictionary like this:

              requested_metrics:
                *:  # The asterisk here matches *any* expectation suite name
                  # use the 'kwargs' key to request metrics that are defined by kwargs,
                  # for example because they are defined only for a particular column
                  # - column:
                  #     Age:
                  #        - expect_column_min_to_be_between.result.observed_value
                    - statistics.evaluated_expectations
                    - statistics.successful_expectations

        Args:
            requested_metrics:
            validation_results:
            target_store_name:

        Returns:

        """
        expectation_suite_name = validation_results.meta["expectation_suite_name"]
        run_id = validation_results.meta["run_id"]
        data_asset_name = validation_results.meta.get("batch_kwargs", {}).get(
            "data_asset_name"
        )

        for expectation_suite_dependency, metrics_list in requested_metrics.items():
            if (expectation_suite_dependency != "*") and (
                expectation_suite_dependency != expectation_suite_name
            ):
                continue

            if not isinstance(metrics_list, list):
                raise ge_exceptions.DataContextError(
                    "Invalid requested_metrics configuration: metrics requested for "
                    "each expectation suite must be a list."
                )

            for metric_configuration in metrics_list:
                metric_configurations = _get_metric_configuration_tuples(
                    metric_configuration
                )
                for metric_name, metric_kwargs in metric_configurations:
                    try:
                        metric_value = validation_results.get_metric(
                            metric_name, **metric_kwargs
                        )
                        self.stores[target_store_name].set(
                            ValidationMetricIdentifier(
                                run_id=run_id,
                                data_asset_name=data_asset_name,
                                expectation_suite_identifier=ExpectationSuiteIdentifier(
                                    expectation_suite_name
                                ),
                                metric_name=metric_name,
                                metric_kwargs_id=get_metric_kwargs_id(
                                    metric_name, metric_kwargs
                                ),
                            ),
                            metric_value,
                        )
                    except ge_exceptions.UnavailableMetricError:
                        # This will happen frequently in larger pipelines
                        logger.debug(
                            "metric {} was requested by another expectation suite but is not available in "
                            "this validation result.".format(metric_name)
                        )

    def store_validation_result_metrics(
        self, requested_metrics, validation_results, target_store_name
    ):
        self._store_metrics(requested_metrics, validation_results, target_store_name)

    def store_evaluation_parameters(self, validation_results, target_store_name=None):
        if not self._evaluation_parameter_dependencies_compiled:
            self._compile_evaluation_parameter_dependencies()

        if target_store_name is None:
            target_store_name = self.evaluation_parameter_store_name

        self._store_metrics(
            self._evaluation_parameter_dependencies,
            validation_results,
            target_store_name,
        )

    @property
    def evaluation_parameter_store(self):
        return self.stores[self.evaluation_parameter_store_name]

    @property
    def evaluation_parameter_store_name(self):
        return (
            self._project_config_with_variables_substituted.evaluation_parameter_store_name
        )

    @property
    def validations_store_name(self):
        return self._project_config_with_variables_substituted.validations_store_name

    @property
    def validations_store(self):
        return self.stores[self.validations_store_name]

    def _compile_evaluation_parameter_dependencies(self):
        self._evaluation_parameter_dependencies = {}
        for key in self.expectations_store.list_keys():
            expectation_suite = self.expectations_store.get(key)
            if not expectation_suite:
                continue

            dependencies = expectation_suite.get_evaluation_parameter_dependencies()
            if len(dependencies) > 0:
                nested_update(self._evaluation_parameter_dependencies, dependencies)

        self._evaluation_parameter_dependencies_compiled = True

    def get_validation_result(
        self,
        expectation_suite_name,
        run_id=None,
        batch_identifier=None,
        validations_store_name=None,
        failed_only=False,
    ):
        """Get validation results from a configured store.

        Args:
            data_asset_name: name of data asset for which to get validation result
            expectation_suite_name: expectation_suite name for which to get validation result (default: "default")
            run_id: run_id for which to get validation result (if None, fetch the latest result by alphanumeric sort)
            validations_store_name: the name of the store from which to get validation results
            failed_only: if True, filter the result to return only failed expectations

        Returns:
            validation_result

        """
        if validations_store_name is None:
            validations_store_name = self.validations_store_name
        selected_store = self.stores[validations_store_name]

        if run_id is None or batch_identifier is None:
            # Get most recent run id
            # NOTE : This method requires a (potentially very inefficient) list_keys call.
            # It should probably move to live in an appropriate Store class,
            # but when we do so, that Store will need to function as more than just a key-value Store.
            key_list = selected_store.list_keys()
            filtered_key_list = []
            for key in key_list:
                if run_id is not None and key.run_id != run_id:
                    continue
                if (
                    batch_identifier is not None
                    and key.batch_identifier != batch_identifier
                ):
                    continue
                filtered_key_list.append(key)

            # run_id_set = set([key.run_id for key in filtered_key_list])
            if len(filtered_key_list) == 0:
                logger.warning("No valid run_id values found.")
                return {}

            filtered_key_list = sorted(filtered_key_list, key=lambda x: x.run_id)

            if run_id is None:
                run_id = filtered_key_list[-1].run_id
            if batch_identifier is None:
                batch_identifier = filtered_key_list[-1].batch_identifier

        key = ValidationResultIdentifier(
            expectation_suite_identifier=ExpectationSuiteIdentifier(
                expectation_suite_name=expectation_suite_name
            ),
            run_id=run_id,
            batch_identifier=batch_identifier,
        )
        results_dict = selected_store.get(key)

        # TODO: This should be a convenience method of ValidationResultSuite
        if failed_only:
            failed_results_list = [
                result for result in results_dict.results if not result.success
            ]
            results_dict.results = failed_results_list
            return results_dict
        else:
            return results_dict

    def update_return_obj(self, data_asset, return_obj):
        """Helper called by data_asset.

        Args:
            data_asset: The data_asset whose validation produced the current return object
            return_obj: the return object to update

        Returns:
            return_obj: the return object, potentially changed into a widget by the configured expectation explorer
        """
        return return_obj

    @usage_statistics_enabled_method(event_name="data_context.build_data_docs")
    def build_data_docs(
        self, site_names=None, resource_identifiers=None, dry_run=False
    ):
        """
        Build Data Docs for your project.

        These make it simple to visualize data quality in your project. These
        include Expectations, Validations & Profiles. The are built for all
        Datasources from JSON artifacts in the local repo including validations
        & profiles from the uncommitted directory.

        :param site_names: if specified, build data docs only for these sites, otherwise,
                            build all the sites specified in the context's config
        :param resource_identifiers: a list of resource identifiers (ExpectationSuiteIdentifier,
                            ValidationResultIdentifier). If specified, rebuild HTML
                            (or other views the data docs sites are rendering) only for
                            the resources in this list. This supports incremental build
                            of data docs sites (e.g., when a new validation result is created)
                            and avoids full rebuild.
        :param dry_run: a flag, if True, the method returns a structure containing the
                            URLs of the sites that *would* be built, but it does not build
                            these sites. The motivation for adding this flag was to allow
                            the CLI to display the the URLs before building and to let users
                            confirm.

        Returns:
            A dictionary with the names of the updated data documentation sites as keys and the the location info
            of their index.html files as values
        """
        logger.debug("Starting DataContext.build_data_docs")

        index_page_locator_infos = {}

        sites = self._project_config_with_variables_substituted.data_docs_sites
        if sites:
            logger.debug("Found data_docs_sites. Building sites...")

            for site_name, site_config in sites.items():
                logger.debug(
                    "Building Data Docs Site %s" % site_name,
                )

                if (site_names and (site_name in site_names)) or not site_names:
                    complete_site_config = site_config
                    module_name = "great_expectations.render.renderer.site_builder"
                    site_builder = instantiate_class_from_config(
                        config=complete_site_config,
                        runtime_environment={
                            "data_context": self,
                            "root_directory": self.root_directory,
                            "site_name": site_name,
                        },
                        config_defaults={"module_name": module_name},
                    )
                    if not site_builder:
                        raise ge_exceptions.ClassInstantiationError(
                            module_name=module_name,
                            package_name=None,
                            class_name=complete_site_config["class_name"],
                        )
                    if dry_run:
                        index_page_locator_infos[
                            site_name
                        ] = site_builder.get_resource_url(only_if_exists=False)
                    else:
                        index_page_resource_identifier_tuple = site_builder.build(
                            resource_identifiers
                        )
                        if index_page_resource_identifier_tuple:
                            index_page_locator_infos[
                                site_name
                            ] = index_page_resource_identifier_tuple[0]

        else:
            logger.debug("No data_docs_config found. No site(s) built.")

        return index_page_locator_infos

    def clean_data_docs(self, site_name=None):
        sites123 = self._project_config_with_variables_substituted.data_docs_sites
        cleaned = False
        for sname, site_config in sites123.items():
            if site_name is None:
                cleaned = False
                complete_site_config = site_config
                module_name = "great_expectations.render.renderer.site_builder"
                site_builder = instantiate_class_from_config(
                    config=complete_site_config,
                    runtime_environment={
                        "data_context": self,
                        "root_directory": self.root_directory,
                    },
                    config_defaults={"module_name": module_name},
                )
                site_builder.clean_site()
                cleaned = True
            else:
                if site_name == sname:
                    complete_site_config = site_config
                    module_name = "great_expectations.render.renderer.site_builder"
                    site_builder = instantiate_class_from_config(
                        config=complete_site_config,
                        runtime_environment={
                            "data_context": self,
                            "root_directory": self.root_directory,
                        },
                        config_defaults={"module_name": module_name},
                    )
                    site_builder.clean_site()
                    return True
        return cleaned

    def profile_datasource(
        self,
        datasource_name,
        batch_kwargs_generator_name=None,
        data_assets=None,
        max_data_assets=20,
        profile_all_data_assets=True,
        profiler=BasicDatasetProfiler,
        profiler_configuration=None,
        dry_run=False,
        run_id=None,
        additional_batch_kwargs=None,
        run_name=None,
        run_time=None,
    ):
        """Profile the named datasource using the named profiler.

        Args:
            datasource_name: the name of the datasource for which to profile data_assets
            batch_kwargs_generator_name: the name of the batch kwargs generator to use to get batches
            data_assets: list of data asset names to profile
            max_data_assets: if the number of data assets the batch kwargs generator yields is greater than this max_data_assets,
                profile_all_data_assets=True is required to profile all
            profile_all_data_assets: when True, all data assets are profiled, regardless of their number
            profiler: the profiler class to use
            profiler_configuration: Optional profiler configuration dict
            dry_run: when true, the method checks arguments and reports if can profile or specifies the arguments that are missing
            additional_batch_kwargs: Additional keyword arguments to be provided to get_batch when loading the data asset.
        Returns:
            A dictionary::

                {
                    "success": True/False,
                    "results": List of (expectation_suite, EVR) tuples for each of the data_assets found in the datasource
                }

            When success = False, the error details are under "error" key
        """

        # We don't need the datasource object, but this line serves to check if the datasource by the name passed as
        # an arg exists and raise an error if it does not.
        datasource = self.get_datasource(datasource_name)

        if not dry_run:
            logger.info(
                "Profiling '{}' with '{}'".format(datasource_name, profiler.__name__)
            )

        profiling_results = {}

        # Build the list of available data asset names (each item a tuple of name and type)

        data_asset_names_dict = self.get_available_data_asset_names(datasource_name)

        available_data_asset_name_list = []
        try:
            datasource_data_asset_names_dict = data_asset_names_dict[datasource_name]
        except KeyError:
            # KeyError will happen if there is not datasource
            raise ge_exceptions.ProfilerError(
                "No datasource {} found.".format(datasource_name)
            )

        if batch_kwargs_generator_name is None:
            # if no generator name is passed as an arg and the datasource has only
            # one generator with data asset names, use it.
            # if ambiguous, raise an exception
            for name in datasource_data_asset_names_dict.keys():
                if batch_kwargs_generator_name is not None:
                    profiling_results = {
                        "success": False,
                        "error": {
                            "code": DataContext.PROFILING_ERROR_CODE_MULTIPLE_BATCH_KWARGS_GENERATORS_FOUND
                        },
                    }
                    return profiling_results

                if len(datasource_data_asset_names_dict[name]["names"]) > 0:
                    available_data_asset_name_list = datasource_data_asset_names_dict[
                        name
                    ]["names"]
                    batch_kwargs_generator_name = name

            if batch_kwargs_generator_name is None:
                profiling_results = {
                    "success": False,
                    "error": {
                        "code": DataContext.PROFILING_ERROR_CODE_NO_BATCH_KWARGS_GENERATORS_FOUND
                    },
                }
                return profiling_results
        else:
            # if the generator name is passed as an arg, get this generator's available data asset names
            try:
                available_data_asset_name_list = datasource_data_asset_names_dict[
                    batch_kwargs_generator_name
                ]["names"]
            except KeyError:
                raise ge_exceptions.ProfilerError(
                    "batch kwargs Generator {} not found. Specify the name of a generator configured in this datasource".format(
                        batch_kwargs_generator_name
                    )
                )

        available_data_asset_name_list = sorted(
            available_data_asset_name_list, key=lambda x: x[0]
        )

        if len(available_data_asset_name_list) == 0:
            raise ge_exceptions.ProfilerError(
                "No Data Assets found in Datasource {}. Used batch kwargs generator: {}.".format(
                    datasource_name, batch_kwargs_generator_name
                )
            )
        total_data_assets = len(available_data_asset_name_list)

        data_asset_names_to_profiled = None

        if isinstance(data_assets, list) and len(data_assets) > 0:
            not_found_data_assets = [
                name
                for name in data_assets
                if name not in [da[0] for da in available_data_asset_name_list]
            ]
            if len(not_found_data_assets) > 0:
                profiling_results = {
                    "success": False,
                    "error": {
                        "code": DataContext.PROFILING_ERROR_CODE_SPECIFIED_DATA_ASSETS_NOT_FOUND,
                        "not_found_data_assets": not_found_data_assets,
                        "data_assets": available_data_asset_name_list,
                    },
                }
                return profiling_results

            data_assets.sort()
            data_asset_names_to_profiled = data_assets
            total_data_assets = len(available_data_asset_name_list)
            if not dry_run:
                logger.info(
                    "Profiling the white-listed data assets: %s, alphabetically."
                    % (",".join(data_assets))
                )
        else:
            if not profile_all_data_assets:
                if total_data_assets > max_data_assets:
                    profiling_results = {
                        "success": False,
                        "error": {
                            "code": DataContext.PROFILING_ERROR_CODE_TOO_MANY_DATA_ASSETS,
                            "num_data_assets": total_data_assets,
                            "data_assets": available_data_asset_name_list,
                        },
                    }
                    return profiling_results

            data_asset_names_to_profiled = [
                name[0] for name in available_data_asset_name_list
            ]
        if not dry_run:
            logger.info(
                "Profiling all %d data assets from batch kwargs generator %s"
                % (len(available_data_asset_name_list), batch_kwargs_generator_name)
            )
        else:
            logger.info(
                "Found %d data assets from batch kwargs generator %s"
                % (len(available_data_asset_name_list), batch_kwargs_generator_name)
            )

        profiling_results["success"] = True

        if not dry_run:
            profiling_results["results"] = []
            total_columns, total_expectations, total_rows, skipped_data_assets = (
                0,
                0,
                0,
                0,
            )
            total_start_time = datetime.datetime.now()

            for name in data_asset_names_to_profiled:
                logger.info("\tProfiling '%s'..." % name)
                try:
                    profiling_results["results"].append(
                        self.profile_data_asset(
                            datasource_name=datasource_name,
                            batch_kwargs_generator_name=batch_kwargs_generator_name,
                            data_asset_name=name,
                            profiler=profiler,
                            profiler_configuration=profiler_configuration,
                            run_id=run_id,
                            additional_batch_kwargs=additional_batch_kwargs,
                            run_name=run_name,
                            run_time=run_time,
                        )["results"][0]
                    )

                except ge_exceptions.ProfilerError as err:
                    logger.warning(err.message)
                except OSError as err:
                    logger.warning(
                        "IOError while profiling %s. (Perhaps a loading error?) Skipping."
                        % name[1]
                    )
                    logger.debug(str(err))
                    skipped_data_assets += 1
                except SQLAlchemyError as e:
                    logger.warning(
                        "SqlAlchemyError while profiling %s. Skipping." % name[1]
                    )
                    logger.debug(str(e))
                    skipped_data_assets += 1

            total_duration = (
                datetime.datetime.now() - total_start_time
            ).total_seconds()
            logger.info(
                """
    Profiled %d of %d named data assets, with %d total rows and %d columns in %.2f seconds.
    Generated, evaluated, and stored %d Expectations during profiling. Please review results using data-docs."""
                % (
                    len(data_asset_names_to_profiled),
                    total_data_assets,
                    total_rows,
                    total_columns,
                    total_duration,
                    total_expectations,
                )
            )
            if skipped_data_assets > 0:
                logger.warning(
                    "Skipped %d data assets due to errors." % skipped_data_assets
                )

        profiling_results["success"] = True
        return profiling_results

    def profile_data_asset(
        self,
        datasource_name,
        batch_kwargs_generator_name=None,
        data_asset_name=None,
        batch_kwargs=None,
        expectation_suite_name=None,
        profiler=BasicDatasetProfiler,
        profiler_configuration=None,
        run_id=None,
        additional_batch_kwargs=None,
        run_name=None,
        run_time=None,
    ):
        """
        Profile a data asset

        :param datasource_name: the name of the datasource to which the profiled data asset belongs
        :param batch_kwargs_generator_name: the name of the batch kwargs generator to use to get batches (only if batch_kwargs are not provided)
        :param data_asset_name: the name of the profiled data asset
        :param batch_kwargs: optional - if set, the method will use the value to fetch the batch to be profiled. If not passed, the batch kwargs generator (generator_name arg) will choose a batch
        :param profiler: the profiler class to use
        :param profiler_configuration: Optional profiler configuration dict
        :param run_name: optional - if set, the validation result created by the profiler will be under the provided run_name
        :param additional_batch_kwargs:
        :returns
            A dictionary::

                {
                    "success": True/False,
                    "results": List of (expectation_suite, EVR) tuples for each of the data_assets found in the datasource
                }

            When success = False, the error details are under "error" key
        """

        assert not (run_id and run_name) and not (
            run_id and run_time
        ), "Please provide either a run_id or run_name and/or run_time."
        if isinstance(run_id, str) and not run_name:
            warnings.warn(
                "String run_ids will be deprecated in the future. Please provide a run_id of type "
                "RunIdentifier(run_name=None, run_time=None), or a dictionary containing run_name "
                "and run_time (both optional). Instead of providing a run_id, you may also provide"
                "run_name and run_time separately.",
                DeprecationWarning,
            )
            try:
                run_time = parse(run_id)
            except (ValueError, TypeError):
                pass
            run_id = RunIdentifier(run_name=run_id, run_time=run_time)
        elif isinstance(run_id, dict):
            run_id = RunIdentifier(**run_id)
        elif not isinstance(run_id, RunIdentifier):
            run_name = run_name or "profiling"
            run_id = RunIdentifier(run_name=run_name, run_time=run_time)

        logger.info(
            "Profiling '{}' with '{}'".format(datasource_name, profiler.__name__)
        )

        if not additional_batch_kwargs:
            additional_batch_kwargs = {}

        if batch_kwargs is None:
            try:
                generator = self.get_datasource(
                    datasource_name=datasource_name
                ).get_batch_kwargs_generator(name=batch_kwargs_generator_name)
                batch_kwargs = generator.build_batch_kwargs(
                    data_asset_name, **additional_batch_kwargs
                )
            except ge_exceptions.BatchKwargsError:
                raise ge_exceptions.ProfilerError(
                    "Unable to build batch_kwargs for datasource {}, using batch kwargs generator {} for name {}".format(
                        datasource_name, batch_kwargs_generator_name, data_asset_name
                    )
                )
            except ValueError:
                raise ge_exceptions.ProfilerError(
                    "Unable to find datasource {} or batch kwargs generator {}.".format(
                        datasource_name, batch_kwargs_generator_name
                    )
                )
        else:
            batch_kwargs.update(additional_batch_kwargs)

        profiling_results = {"success": False, "results": []}

        total_columns, total_expectations, total_rows, skipped_data_assets = 0, 0, 0, 0
        total_start_time = datetime.datetime.now()

        name = data_asset_name
        # logger.info("\tProfiling '%s'..." % name)

        start_time = datetime.datetime.now()

        if expectation_suite_name is None:
            if batch_kwargs_generator_name is None and data_asset_name is None:
                expectation_suite_name = (
                    datasource_name
                    + "."
                    + profiler.__name__
                    + "."
                    + BatchKwargs(batch_kwargs).to_id()
                )
            else:
                expectation_suite_name = (
                    datasource_name
                    + "."
                    + batch_kwargs_generator_name
                    + "."
                    + data_asset_name
                    + "."
                    + profiler.__name__
                )

        self.create_expectation_suite(
            expectation_suite_name=expectation_suite_name, overwrite_existing=True
        )

        # TODO: Add batch_parameters
        batch = self.get_batch(
            expectation_suite_name=expectation_suite_name,
            batch_kwargs=batch_kwargs,
        )

        if not profiler.validate(batch):
            raise ge_exceptions.ProfilerError(
                "batch '%s' is not a valid batch for the '%s' profiler"
                % (name, profiler.__name__)
            )

        # Note: This logic is specific to DatasetProfilers, which profile a single batch. Multi-batch profilers
        # will have more to unpack.
        expectation_suite, validation_results = profiler.profile(
            batch, run_id=run_id, profiler_configuration=profiler_configuration
        )
        profiling_results["results"].append((expectation_suite, validation_results))

        self.validations_store.set(
            key=ValidationResultIdentifier(
                expectation_suite_identifier=ExpectationSuiteIdentifier(
                    expectation_suite_name=expectation_suite_name
                ),
                run_id=run_id,
                batch_identifier=batch.batch_id,
            ),
            value=validation_results,
        )

        if isinstance(batch, Dataset):
            # For datasets, we can produce some more detailed statistics
            row_count = batch.get_row_count()
            total_rows += row_count
            new_column_count = len(
                {
                    exp.kwargs["column"]
                    for exp in expectation_suite.expectations
                    if "column" in exp.kwargs
                }
            )
            total_columns += new_column_count

        new_expectation_count = len(expectation_suite.expectations)
        total_expectations += new_expectation_count

        self.save_expectation_suite(expectation_suite)
        duration = (datetime.datetime.now() - start_time).total_seconds()
        logger.info(
            "\tProfiled %d columns using %d rows from %s (%.3f sec)"
            % (new_column_count, row_count, name, duration)
        )

        total_duration = (datetime.datetime.now() - total_start_time).total_seconds()
        logger.info(
            """
Profiled the data asset, with %d total rows and %d columns in %.2f seconds.
Generated, evaluated, and stored %d Expectations during profiling. Please review results using data-docs."""
            % (
                total_rows,
                total_columns,
                total_duration,
                total_expectations,
            )
        )

        profiling_results["success"] = True
        return profiling_results

    def create_checkpoint(
        self,
        checkpoint_name: str,
        checkpoint_config: Optional[Union[CheckpointConfig, dict]] = None,
        config_version: Optional[Union[int, float]] = None,
        template: Optional[str] = None,
        module_name: Optional[str] = None,
        class_name: Optional[str] = None,
        run_name_template: Optional[str] = None,
        expectation_suite_name: Optional[str] = None,
        batch_request: Optional[Union[BatchRequest, dict]] = None,
        action_list: Optional[List[dict]] = None,
        evaluation_parameters: Optional[dict] = None,
        runtime_configuration: Optional[dict] = None,
        validations: Optional[List[dict]] = None,
        profilers: Optional[List[dict]] = None,
        # Next two fields are for LegacyCheckpoint configuration
        validation_operator_name: Optional[str] = None,
        batches: Optional[List[dict]] = None,
        commented_map: Optional[CommentedMap] = None,
    ) -> Union[Checkpoint, LegacyCheckpoint]:
        if not checkpoint_config:
            checkpoint_config = {
                "name": checkpoint_name,
                "config_version": config_version,
                "template": template,
                "module_name": module_name,
                "class_name": class_name,
                "run_name_template": run_name_template,
                "expectation_suite_name": expectation_suite_name,
                "batch_request": batch_request,
                "action_list": action_list,
                "evaluation_parameters": evaluation_parameters,
                "runtime_configuration": runtime_configuration,
                "validations": validations,
                "profilers": profilers,
                # Next two fields are for LegacyCheckpoint configuration
                "validation_operator_name": validation_operator_name,
                "batches": batches,
                "commented_map": commented_map,
            }

        if isinstance(checkpoint_config, dict):
            checkpoint_config = CheckpointConfig(**checkpoint_config)

        new_checkpoint: Union[
            Checkpoint, LegacyCheckpoint
        ] = instantiate_class_from_config(
            config={
                "checkpoint_config": checkpoint_config,
                "class_name": checkpoint_config.class_name,
            },
            runtime_environment={
                "data_context": self,
                "name": checkpoint_name,
            },
            config_defaults={
                "module_name": "great_expectations.checkpoint.checkpoint",
            },
        )

        key: ConfigurationIdentifier = ConfigurationIdentifier(
            configuration_key=checkpoint_name,
        )
        self.checkpoint_store.set(key=key, value=checkpoint_config)

        return new_checkpoint

    def get_checkpoint(
        self, checkpoint_name: str, return_config: bool = True
    ) -> Union[CheckpointConfig, Checkpoint, LegacyCheckpoint]:
        key: ConfigurationIdentifier = ConfigurationIdentifier(
            configuration_key=checkpoint_name,
        )
        try:
            checkpoint_config: CheckpointConfig = self.checkpoint_store.get(key=key)
        except ValidationError as exc:
            raise ge_exceptions.InvalidCheckpointConfigError(
                message="Invalid checkpoint configuration", validation_error=exc
            )

        if checkpoint_config.config_version is None:
            if not (
                "batches" in checkpoint_config.to_json_dict()
                and (
                    len(checkpoint_config.to_json_dict()["batches"]) == 0
                    or {"batch_kwargs", "expectation_suite_names",}.issubset(
                        set(
                            list(
                                itertools.chain.from_iterable(
                                    [
                                        item.keys()
                                        for item in checkpoint_config.to_json_dict()[
                                            "batches"
                                        ]
                                    ]
                                )
                            )
                        )
                    )
                )
            ):
                raise ge_exceptions.CheckpointError(
                    message="Attempt to instantiate LegacyCheckpoint with insufficient and/or incorrect arguments."
                )

        if return_config:
            return checkpoint_config

        checkpoint: Union[Checkpoint, LegacyCheckpoint] = instantiate_class_from_config(
            config={
                "checkpoint_config": checkpoint_config,
                "class_name": checkpoint_config.class_name,
            },
            runtime_environment={
                "data_context": self,
                "name": checkpoint_name,
            },
            config_defaults={
                "module_name": "great_expectations.checkpoint",
            },
        )

        return checkpoint

    def list_checkpoints(self) -> List[str]:
        return [x.configuration_key for x in self.checkpoint_store.list_keys()]

    # TODO: <Alex>ALEX/Rob</Alex>
    def run_checkpoint(
        self,
        checkpoint_name: str,
        template_name: Optional[str] = None,
        run_name_template: Optional[str] = None,
        expectation_suite_name: Optional[str] = None,
        batch_request: Optional[Union[BatchRequest, dict]] = None,
        action_list: Optional[List[dict]] = None,
        evaluation_parameters: Optional[dict] = None,
        runtime_configuration: Optional[dict] = None,
        validations: Optional[List[dict]] = None,
        profilers: Optional[List[dict]] = None,
        run_id=None,
        run_name=None,
        run_time=None,
        result_format=None,
        **kwargs,
    ):
        """
        Validate against a pre-defined checkpoint. (Experimental)
        Args:
            checkpoint_name: The name of a checkpoint defined via the CLI or by manually creating a yml file
            run_name: The run_name for the validation; if None, a default value will be used
            **kwargs: Additional kwargs to pass to the validation operator

        Returns:
            ValidationOperatorResult
        """
        # TODO mark experimental

        if result_format is None:
            result_format = {"result_format": "SUMMARY"}

        checkpoint: Union[Checkpoint, LegacyCheckpoint] = self.get_checkpoint(
            checkpoint_name=checkpoint_name,
            return_config=False,
        )

        return checkpoint.run(
            template_name=template_name,
            run_name_template=run_name_template,
            expectation_suite_name=expectation_suite_name,
            batch_request=batch_request,
            action_list=action_list,
            evaluation_parameters=evaluation_parameters,
            runtime_configuration=runtime_configuration,
            validations=validations,
            profilers=profilers,
            run_id=run_id,
            run_name=run_name,
            run_time=run_time,
            result_format=result_format,
            **kwargs,
        )

    def test_yaml_config(
        self,
        yaml_config: str,
        name: Optional[str] = None,
        class_name: Optional[str] = None,
        pretty_print: bool = True,
        return_mode: str = "instantiated_class",
        shorten_tracebacks: bool = False,
    ):
        """Convenience method for testing yaml configs

        test_yaml_config is a convenience method for configuring the moving
        parts of a Great Expectations deployment. It allows you to quickly
        test out configs for system components, especially Datasources,
        Checkpoints, and Stores.

        For many deployments of Great Expectations, these components (plus
        Expectations) are the only ones you'll need.

        test_yaml_config is mainly intended for use within notebooks and tests.

        Parameters
        ----------
        yaml_config : str
            A string containing the yaml config to be tested

        name: str
            (Optional) A string containing the name of the component to instantiate

        pretty_print : bool
            Determines whether to print human-readable output

        return_mode : str
            Determines what type of object test_yaml_config will return
            Valid modes are "instantiated_class" and "report_object"

        shorten_tracebacks : bool
            If true, catch any errors during instantiation and print only the
            last element of the traceback stack. This can be helpful for
            rapid iteration on configs in a notebook, because it can remove
            the need to scroll up and down a lot.

        Returns
        -------
        The instantiated component (e.g. a Datasource)
        OR
        a json object containing metadata from the component's self_check method

        The returned object is determined by return_mode.
        """
        if pretty_print:
            print("Attempting to instantiate class from config...")

        if return_mode not in ["instantiated_class", "report_object"]:
            raise ValueError(f"Unknown return_mode: {return_mode}.")

        substituted_config_variables: Union[
            DataContextConfig, dict
        ] = substitute_all_config_variables(
            self.config_variables,
            dict(os.environ),
        )

        substitutions: dict = {
            **substituted_config_variables,
            **dict(os.environ),
            **self.runtime_environment,
        }

        config_str_with_substituted_variables: Union[
            DataContextConfig, dict
        ] = substitute_all_config_variables(
            yaml_config,
            substitutions,
        )

        config: CommentedMap = yaml.load(config_str_with_substituted_variables)

        if "class_name" in config:
            class_name = config["class_name"]

        instantiated_class: Union[Any]
        try:
            if class_name in [
                "ExpectationsStore",
                "ValidationsStore",
                "HtmlSiteStore",
                "EvaluationParameterStore",
                "MetricStore",
                "SqlAlchemyQueryStore",
                "CheckpointStore",
            ]:
                print(f"\tInstantiating as a Store, since class_name is {class_name}")
                store_name: str = name or "my_temp_store"
                instantiated_class = cast(
                    Store,
                    self._build_store_from_config(
                        store_name=store_name,
                        store_config=config,
                    ),
                )
                store_name = instantiated_class.store_name or store_name
                self._project_config["stores"][store_name] = config
            elif class_name in [
                "Datasource",
                "SimpleSqlalchemyDatasource",
            ]:
                print(
                    f"\tInstantiating as a Datasource, since class_name is {class_name}"
                )
                datasource_name: str = name or "my_temp_datasource"
                instantiated_class = cast(
                    Datasource,
                    self._instantiate_datasource_from_config_and_update_project_config(
                        name=datasource_name,
                        config=config,
                        initialize=True,
                    ),
                )
            elif class_name == "Checkpoint":
                print(
                    f"\tInstantiating as a Checkpoint, since class_name is {class_name}"
                )

                checkpoint_config: CheckpointConfig = (
                    CheckpointConfig.from_commented_map(commented_map=config)
                )

                checkpoint_name: str = name or "my_temp_checkpoint"
                instantiated_class = Checkpoint(
                    data_context=self,
                    name=checkpoint_name,
                    checkpoint_config=checkpoint_config,
                )

                checkpoint_config = CheckpointConfig.from_commented_map(
                    commented_map=instantiated_class.config.commented_map
                )

                # noinspection PyUnusedLocal
                checkpoint: Checkpoint = self.create_checkpoint(
                    checkpoint_name=checkpoint_name,
                    checkpoint_config=checkpoint_config,
                )
            else:
                print(
                    "\tNo matching class found. Attempting to instantiate class from the raw config..."
                )
                instantiated_class = instantiate_class_from_config(
                    config=config,
                    runtime_environment={
                        "root_directory": self.root_directory,
                    },
                    config_defaults={},
                )

            if pretty_print:
                print(
                    f"\tSuccessfully instantiated {instantiated_class.__class__.__name__}"
                )
                print()

            report_object: dict = instantiated_class.self_check(
                pretty_print=pretty_print
            )

            if return_mode == "instantiated_class":
                return instantiated_class

            return report_object

        except Exception as e:
            if shorten_tracebacks:
                traceback.print_exc(limit=1)
            else:
                raise e


class DataContext(BaseDataContext):
    """A DataContext represents a Great Expectations project. It organizes storage and access for
    expectation suites, datasources, notification settings, and data fixtures.

    The DataContext is configured via a yml file stored in a directory called great_expectations; the configuration file
    as well as managed expectation suites should be stored in version control.

    Use the `create` classmethod to create a new empty config, or instantiate the DataContext
    by passing the path to an existing data context root directory.

    DataContexts use data sources you're already familiar with. BatchKwargGenerators help introspect data stores and data execution
    frameworks (such as airflow, Nifi, dbt, or dagster) to describe and produce batches of data ready for analysis. This
    enables fetching, validation, profiling, and documentation of  your data in a way that is meaningful within your
    existing infrastructure and work environment.

    DataContexts use a datasource-based namespace, where each accessible type of data has a three-part
    normalized *data_asset_name*, consisting of *datasource/generator/data_asset_name*.

    - The datasource actually connects to a source of materialized data and returns Great Expectations DataAssets \
      connected to a compute environment and ready for validation.

    - The BatchKwargGenerator knows how to introspect datasources and produce identifying "batch_kwargs" that define \
      particular slices of data.

    - The data_asset_name is a specific name -- often a table name or other name familiar to users -- that \
      batch kwargs generators can slice into batches.

    An expectation suite is a collection of expectations ready to be applied to a batch of data. Since
    in many projects it is useful to have different expectations evaluate in different contexts--profiling
    vs. testing; warning vs. error; high vs. low compute; ML model or dashboard--suites provide a namespace
    option for selecting which expectations a DataContext returns.

    In many simple projects, the datasource or batch kwargs generator name may be omitted and the DataContext will infer
    the correct name when there is no ambiguity.

    Similarly, if no expectation suite name is provided, the DataContext will assume the name "default".
    """

    @classmethod
    def create(
        cls,
        project_root_dir=None,
        usage_statistics_enabled=True,
        runtime_environment=None,
    ):
        """
        Build a new great_expectations directory and DataContext object in the provided project_root_dir.

        `create` will not create a new "great_expectations" directory in the provided folder, provided one does not
        already exist. Then, it will initialize a new DataContext in that folder and write the resulting config.

        Args:
            project_root_dir: path to the root directory in which to create a new great_expectations directory
            runtime_environment: a dictionary of config variables that
            override both those set in config_variables.yml and the environment

        Returns:
            DataContext
        """

        if not os.path.isdir(project_root_dir):
            raise ge_exceptions.DataContextError(
                "The project_root_dir must be an existing directory in which "
                "to initialize a new DataContext"
            )

        ge_dir = os.path.join(project_root_dir, cls.GE_DIR)
        os.makedirs(ge_dir, exist_ok=True)
        cls.scaffold_directories(ge_dir)

        if os.path.isfile(os.path.join(ge_dir, cls.GE_YML)):
            message = """Warning. An existing `{}` was found here: {}.
    - No action was taken.""".format(
                cls.GE_YML, ge_dir
            )
            warnings.warn(message)
        else:
            cls.write_project_template_to_disk(ge_dir, usage_statistics_enabled)

        if os.path.isfile(os.path.join(ge_dir, "notebooks")):
            message = """Warning. An existing `notebooks` directory was found here: {}.
    - No action was taken.""".format(
                ge_dir
            )
            warnings.warn(message)
        else:
            cls.scaffold_notebooks(ge_dir)

        uncommitted_dir = os.path.join(ge_dir, cls.GE_UNCOMMITTED_DIR)
        if os.path.isfile(os.path.join(uncommitted_dir, "config_variables.yml")):
            message = """Warning. An existing `config_variables.yml` was found here: {}.
    - No action was taken.""".format(
                uncommitted_dir
            )
            warnings.warn(message)
        else:
            cls.write_config_variables_template_to_disk(uncommitted_dir)

        return cls(ge_dir, runtime_environment=runtime_environment)

    @classmethod
    def all_uncommitted_directories_exist(cls, ge_dir):
        """Check if all uncommitted direcotries exist."""
        uncommitted_dir = os.path.join(ge_dir, cls.GE_UNCOMMITTED_DIR)
        for directory in cls.UNCOMMITTED_DIRECTORIES:
            if not os.path.isdir(os.path.join(uncommitted_dir, directory)):
                return False

        return True

    @classmethod
    def config_variables_yml_exist(cls, ge_dir):
        """Check if all config_variables.yml exists."""
        path_to_yml = os.path.join(ge_dir, cls.GE_YML)

        # TODO this is so brittle and gross
        with open(path_to_yml) as f:
            config = yaml.load(f)
        config_var_path = config.get("config_variables_file_path")
        config_var_path = os.path.join(ge_dir, config_var_path)
        return os.path.isfile(config_var_path)

    @classmethod
    def write_config_variables_template_to_disk(cls, uncommitted_dir):
        os.makedirs(uncommitted_dir, exist_ok=True)
        config_var_file = os.path.join(uncommitted_dir, "config_variables.yml")
        with open(config_var_file, "w") as template:
            template.write(CONFIG_VARIABLES_TEMPLATE)

    @classmethod
    def write_project_template_to_disk(cls, ge_dir, usage_statistics_enabled=True):
        file_path = os.path.join(ge_dir, cls.GE_YML)
        with open(file_path, "w") as template:
            if usage_statistics_enabled:
                template.write(PROJECT_TEMPLATE_USAGE_STATISTICS_ENABLED)
            else:
                template.write(PROJECT_TEMPLATE_USAGE_STATISTICS_DISABLED)

    @classmethod
    def scaffold_directories(cls, base_dir):
        """Safely create GE directories for a new project."""
        os.makedirs(base_dir, exist_ok=True)
        open(os.path.join(base_dir, ".gitignore"), "w").write("uncommitted/")

        for directory in cls.BASE_DIRECTORIES:
            if directory == "plugins":
                plugins_dir = os.path.join(base_dir, directory)
                os.makedirs(plugins_dir, exist_ok=True)
                os.makedirs(
                    os.path.join(plugins_dir, "custom_data_docs"), exist_ok=True
                )
                os.makedirs(
                    os.path.join(plugins_dir, "custom_data_docs", "views"),
                    exist_ok=True,
                )
                os.makedirs(
                    os.path.join(plugins_dir, "custom_data_docs", "renderers"),
                    exist_ok=True,
                )
                os.makedirs(
                    os.path.join(plugins_dir, "custom_data_docs", "styles"),
                    exist_ok=True,
                )
                cls.scaffold_custom_data_docs(plugins_dir)
            else:
                os.makedirs(os.path.join(base_dir, directory), exist_ok=True)

        uncommitted_dir = os.path.join(base_dir, cls.GE_UNCOMMITTED_DIR)

        for new_directory in cls.UNCOMMITTED_DIRECTORIES:
            new_directory_path = os.path.join(uncommitted_dir, new_directory)
            os.makedirs(new_directory_path, exist_ok=True)

        notebook_path = os.path.join(base_dir, "notebooks")
        for subdir in cls.NOTEBOOK_SUBDIRECTORIES:
            os.makedirs(os.path.join(notebook_path, subdir), exist_ok=True)

    @classmethod
    def scaffold_custom_data_docs(cls, plugins_dir):
        """Copy custom data docs templates"""
        styles_template = file_relative_path(
            __file__,
            "../render/view/static/styles/data_docs_custom_styles_template.css",
        )
        styles_destination_path = os.path.join(
            plugins_dir, "custom_data_docs", "styles", "data_docs_custom_styles.css"
        )
        shutil.copyfile(styles_template, styles_destination_path)

    @classmethod
    def scaffold_notebooks(cls, base_dir):
        """Copy template notebooks into the notebooks directory for a project."""
        template_dir = file_relative_path(__file__, "../init_notebooks/")
        notebook_dir = os.path.join(base_dir, "notebooks/")
        for subdir in cls.NOTEBOOK_SUBDIRECTORIES:
            subdir_path = os.path.join(notebook_dir, subdir)
            for notebook in glob.glob(os.path.join(template_dir, subdir, "*.ipynb")):
                notebook_name = os.path.basename(notebook)
                destination_path = os.path.join(subdir_path, notebook_name)
                shutil.copyfile(notebook, destination_path)

    def __init__(self, context_root_dir=None, runtime_environment=None):

        # Determine the "context root directory" - this is the parent of "great_expectations" dir
        if context_root_dir is None:
            context_root_dir = self.find_context_root_dir()
        context_root_directory = os.path.abspath(os.path.expanduser(context_root_dir))
        self._context_root_directory = context_root_directory

        project_config = self._load_project_config()
        project_config_dict = dataContextConfigSchema.dump(project_config)
        super().__init__(project_config, context_root_directory, runtime_environment)

        # save project config if data_context_id auto-generated or global config values applied
        if (
            project_config.anonymous_usage_statistics.explicit_id is False
            or project_config_dict != dataContextConfigSchema.dump(self._project_config)
        ):
            self._save_project_config()

    def _load_project_config(self):
        """
        Reads the project configuration from the project configuration file.
        The file may contain ${SOME_VARIABLE} variables - see self._project_config_with_variables_substituted
        for how these are substituted.

        :return: the configuration object read from the file
        """
        path_to_yml = os.path.join(self.root_directory, self.GE_YML)
        try:
            with open(path_to_yml) as data:
                config_commented_map_from_yaml = yaml.load(data)

        except YAMLError as err:
            raise ge_exceptions.InvalidConfigurationYamlError(
                "Your configuration file is not a valid yml file likely due to a yml syntax error:\n\n{}".format(
                    err
                )
            )
        except DuplicateKeyError:
            raise ge_exceptions.InvalidConfigurationYamlError(
                "Error: duplicate key found in project YAML file."
            )
        except OSError:
            raise ge_exceptions.ConfigNotFoundError()

        try:
            return DataContextConfig.from_commented_map(
                commented_map=config_commented_map_from_yaml
            )
        except ge_exceptions.InvalidDataContextConfigError:
            # Just to be explicit about what we intended to catch
            raise

    def _save_project_config(self):
        """Save the current project to disk."""
        logger.debug("Starting DataContext._save_project_config")

        config_filepath = os.path.join(self.root_directory, self.GE_YML)
        with open(config_filepath, "w") as outfile:
            self._project_config.to_yaml(outfile)

    def add_store(self, store_name, store_config):
        logger.debug("Starting DataContext.add_store for store %s" % store_name)

        new_store = super().add_store(store_name, store_config)
        self._save_project_config()
        return new_store

    def add_datasource(
        self, name, **kwargs
    ) -> Optional[Union[LegacyDatasource, BaseDatasource]]:
        logger.debug("Starting DataContext.add_datasource for datasource %s" % name)

        new_datasource: Optional[
            Union[LegacyDatasource, BaseDatasource]
        ] = super().add_datasource(name=name, **kwargs)
        self._save_project_config()

        return new_datasource

    def delete_datasource(self, name: str):
        logger.debug("Starting DataContext.delete_datasource for datasource %s" % name)

        super().delete_datasource(datasource_name=name)
        self._save_project_config()

    @classmethod
    def find_context_root_dir(cls):
        result = None
        yml_path = None
        ge_home_environment = os.getenv("GE_HOME")
        if ge_home_environment:
            ge_home_environment = os.path.expanduser(ge_home_environment)
            if os.path.isdir(ge_home_environment) and os.path.isfile(
                os.path.join(ge_home_environment, "great_expectations.yml")
            ):
                result = ge_home_environment
        else:
            yml_path = cls.find_context_yml_file()
            if yml_path:
                result = os.path.dirname(yml_path)

        if result is None:
            raise ge_exceptions.ConfigNotFoundError()

        logger.debug("Using project config: {}".format(yml_path))
        return result

    @classmethod
    def get_ge_config_version(cls, context_root_dir=None):
        yml_path = cls.find_context_yml_file(search_start_dir=context_root_dir)
        if yml_path is None:
            return

        with open(yml_path) as f:
            config_commented_map_from_yaml = yaml.load(f)

        config_version = config_commented_map_from_yaml.get("config_version")
        return float(config_version) if config_version else None

    @classmethod
    def set_ge_config_version(
        cls, config_version, context_root_dir=None, validate_config_version=True
    ):
        if not isinstance(config_version, (int, float)):
            raise ge_exceptions.UnsupportedConfigVersionError(
                "The argument `config_version` must be a number.",
            )

        if validate_config_version:
            if config_version < MINIMUM_SUPPORTED_CONFIG_VERSION:
                raise ge_exceptions.UnsupportedConfigVersionError(
                    "Invalid config version ({}).\n    The version number must be at least {}. ".format(
                        config_version, MINIMUM_SUPPORTED_CONFIG_VERSION
                    ),
                )
            elif config_version > CURRENT_GE_CONFIG_VERSION:
                raise ge_exceptions.UnsupportedConfigVersionError(
                    "Invalid config version ({}).\n    The maximum valid version is {}.".format(
                        config_version, CURRENT_GE_CONFIG_VERSION
                    ),
                )

        yml_path = cls.find_context_yml_file(search_start_dir=context_root_dir)
        if yml_path is None:
            return False

        with open(yml_path) as f:
            config_commented_map_from_yaml = yaml.load(f)
            config_commented_map_from_yaml["config_version"] = config_version

        with open(yml_path, "w") as f:
            yaml.dump(config_commented_map_from_yaml, f)

        return True

    @classmethod
    def find_context_yml_file(cls, search_start_dir=None):
        """Search for the yml file starting here and moving upward."""
        yml_path = None
        if search_start_dir is None:
            search_start_dir = os.getcwd()

        for i in range(4):
            logger.debug(
                "Searching for config file {} ({} layer deep)".format(
                    search_start_dir, i
                )
            )

            potential_ge_dir = os.path.join(search_start_dir, cls.GE_DIR)

            if os.path.isdir(potential_ge_dir):
                potential_yml = os.path.join(potential_ge_dir, cls.GE_YML)
                if os.path.isfile(potential_yml):
                    yml_path = potential_yml
                    logger.debug("Found config file at " + str(yml_path))
                    break
            # move up one directory
            search_start_dir = os.path.dirname(search_start_dir)

        return yml_path

    @classmethod
    def does_config_exist_on_disk(cls, context_root_dir):
        """Return True if the great_expectations.yml exists on disk."""
        return os.path.isfile(os.path.join(context_root_dir, cls.GE_YML))

    @classmethod
    def is_project_initialized(cls, ge_dir):
        """
        Return True if the project is initialized.

        To be considered initialized, all of the following must be true:
        - all project directories exist (including uncommitted directories)
        - a valid great_expectations.yml is on disk
        - a config_variables.yml is on disk
        - the project has at least one datasource
        - the project has at least one suite
        """
        return (
            cls.does_config_exist_on_disk(ge_dir)
            and cls.all_uncommitted_directories_exist(ge_dir)
            and cls.config_variables_yml_exist(ge_dir)
            and cls._does_context_have_at_least_one_datasource(ge_dir)
            and cls._does_context_have_at_least_one_suite(ge_dir)
        )

    @classmethod
    def does_project_have_a_datasource_in_config_file(cls, ge_dir):
        if not cls.does_config_exist_on_disk(ge_dir):
            return False
        return cls._does_context_have_at_least_one_datasource(ge_dir)

    @classmethod
    def _does_context_have_at_least_one_datasource(cls, ge_dir):
        context = cls._attempt_context_instantiation(ge_dir)
        if not isinstance(context, DataContext):
            return False
        return len(context.list_datasources()) >= 1

    @classmethod
    def _does_context_have_at_least_one_suite(cls, ge_dir):
        context = cls._attempt_context_instantiation(ge_dir)
        if not isinstance(context, DataContext):
            return False
        return len(context.list_expectation_suites()) >= 1

    @classmethod
    def _attempt_context_instantiation(cls, ge_dir):
        try:
            context = DataContext(ge_dir)
            return context
        except (
            ge_exceptions.DataContextError,
            ge_exceptions.InvalidDataContextConfigError,
        ) as e:
            logger.debug(e)


class ExplorerDataContext(DataContext):
    def __init__(self, context_root_dir=None, expectation_explorer=True):
        """
            expectation_explorer: If True, load the expectation explorer manager, which will modify GE return objects \
            to include ipython notebook widgets.
        """

        super().__init__(context_root_dir)

        self._expectation_explorer = expectation_explorer
        if expectation_explorer:
            from great_expectations.jupyter_ux.expectation_explorer import (
                ExpectationExplorer,
            )

            self._expectation_explorer_manager = ExpectationExplorer()

    def update_return_obj(self, data_asset, return_obj):
        """Helper called by data_asset.

        Args:
            data_asset: The data_asset whose validation produced the current return object
            return_obj: the return object to update

        Returns:
            return_obj: the return object, potentially changed into a widget by the configured expectation explorer
        """
        if self._expectation_explorer:
            return self._expectation_explorer_manager.create_expectation_widget(
                data_asset, return_obj
            )
        else:
            return return_obj


def _get_metric_configuration_tuples(metric_configuration, base_kwargs=None):
    if base_kwargs is None:
        base_kwargs = {}

    if isinstance(metric_configuration, str):
        return [(metric_configuration, base_kwargs)]

    metric_configurations_list = []
    for kwarg_name in metric_configuration.keys():
        if not isinstance(metric_configuration[kwarg_name], dict):
            raise ge_exceptions.DataContextError(
                "Invalid metric_configuration: each key must contain a " "dictionary."
            )
        if (
            kwarg_name == "metric_kwargs_id"
        ):  # this special case allows a hash of multiple kwargs
            for metric_kwargs_id in metric_configuration[kwarg_name].keys():
                if base_kwargs != {}:
                    raise ge_exceptions.DataContextError(
                        "Invalid metric_configuration: when specifying "
                        "metric_kwargs_id, no other keys or values may be defined."
                    )
                if not isinstance(
                    metric_configuration[kwarg_name][metric_kwargs_id], list
                ):
                    raise ge_exceptions.DataContextError(
                        "Invalid metric_configuration: each value must contain a "
                        "list."
                    )
                metric_configurations_list += [
                    (metric_name, {"metric_kwargs_id": metric_kwargs_id})
                    for metric_name in metric_configuration[kwarg_name][
                        metric_kwargs_id
                    ]
                ]
        else:
            for kwarg_value in metric_configuration[kwarg_name].keys():
                base_kwargs.update({kwarg_name: kwarg_value})
                if not isinstance(metric_configuration[kwarg_name][kwarg_value], list):
                    raise ge_exceptions.DataContextError(
                        "Invalid metric_configuration: each value must contain a "
                        "list."
                    )
                for nested_configuration in metric_configuration[kwarg_name][
                    kwarg_value
                ]:
                    metric_configurations_list += _get_metric_configuration_tuples(
                        nested_configuration, base_kwargs=base_kwargs
                    )

    return metric_configurations_list<|MERGE_RESOLUTION|>--- conflicted
+++ resolved
@@ -62,11 +62,8 @@
     ValidationResultIdentifier,
 )
 from great_expectations.data_context.util import (
-<<<<<<< HEAD
     build_store_from_config,
-=======
     PasswordMasker,
->>>>>>> 74f5fb14
     file_relative_path,
     instantiate_class_from_config,
     load_class,
