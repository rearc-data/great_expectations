import abc
import enum
import itertools
import logging
import uuid
from copy import deepcopy
from typing import Dict, List, Optional, Union

from ruamel.yaml import YAML
from ruamel.yaml.comments import CommentedMap
from ruamel.yaml.compat import StringIO

import great_expectations.exceptions as ge_exceptions
from great_expectations.core.util import convert_to_json_serializable, nested_update
from great_expectations.marshmallow__shade import (
    INCLUDE,
    Schema,
    ValidationError,
    fields,
    post_dump,
    post_load,
    pre_load,
    validates_schema,
)
from great_expectations.marshmallow__shade.validate import OneOf
from great_expectations.types import DictDot, SerializableDictDot
from great_expectations.types.configurations import ClassConfigSchema

yaml = YAML()
yaml.indent(mapping=2, sequence=4, offset=2)

logger = logging.getLogger(__name__)

CURRENT_GE_CONFIG_VERSION = 3
FIRST_GE_CONFIG_VERSION_WITH_CHECKPOINT_STORE = 3
CURRENT_CHECKPOINT_CONFIG_VERSION = 1
MINIMUM_SUPPORTED_CONFIG_VERSION = 2
DEFAULT_USAGE_STATISTICS_URL = (
    "https://stats.greatexpectations.io/great_expectations/v1/usage_statistics"
)


def object_to_yaml_str(obj):
    output_str: str
    with StringIO() as string_stream:
        yaml.dump(obj, string_stream)
        output_str = string_stream.getvalue()
    return output_str


class BaseYamlConfig(SerializableDictDot):
    _config_schema_class = None

    def __init__(self, commented_map: CommentedMap = None):
        if commented_map is None:
            commented_map = CommentedMap()
        self._commented_map = commented_map

    @classmethod
    def _get_schema_instance(cls) -> Schema:
        if not issubclass(cls.get_schema_class(), Schema):
            raise ge_exceptions.InvalidConfigError(
                "Invalid type: A configuration schema class needs to inherit from the Marshmallow Schema class."
            )
        if not issubclass(cls.get_config_class(), BaseYamlConfig):
            raise ge_exceptions.InvalidConfigError(
                "Invalid type: A configuration class needs to inherit from the BaseYamlConfig class."
            )
        if hasattr(cls.get_config_class(), "_schema_instance"):
            # noinspection PyProtectedMember
            schema_instance: Schema = cls.get_config_class()._schema_instance
            if schema_instance is None:
                cls.get_config_class()._schema_instance = (cls.get_schema_class())()
            else:
                return schema_instance
        else:
            cls.get_config_class().schema_instance = (cls.get_schema_class())()
            return cls.get_config_class().schema_instance

    @classmethod
    def from_commented_map(cls, commented_map: CommentedMap):
        try:
            config: Union[dict, BaseYamlConfig]
            config = cls._get_schema_instance().load(commented_map)
            if isinstance(config, dict):
                return cls.get_config_class()(commented_map=commented_map, **config)
            return config
        except ValidationError:
            logger.error(
                "Encountered errors during loading config.  See ValidationError for more details."
            )
            raise

    def _get_schema_validated_updated_commented_map(self) -> CommentedMap:
        commented_map: CommentedMap = deepcopy(self._commented_map)
        commented_map.update(self._get_schema_instance().dump(self))
        return commented_map

    def to_yaml(self, outfile):
        """
        :returns None (but writes a YAML file containing the project configuration)
        """
        yaml.dump(self.commented_map, outfile)

    def to_yaml_str(self) -> str:
        """
        :returns a YAML string containing the project configuration
        """
        return object_to_yaml_str(self.commented_map)

    def to_json_dict(self) -> dict:
        """
        :returns a JSON-serialiable dict containing the project configuration
        """
        commented_map: CommentedMap = self.commented_map
        return convert_to_json_serializable(data=commented_map)

    @property
    def commented_map(self) -> CommentedMap:
        return self._get_schema_validated_updated_commented_map()

    @classmethod
    def get_config_class(cls):
        raise NotImplementedError

    @classmethod
    def get_schema_class(cls):
        raise NotImplementedError


class AssetConfig(DictDot):
    def __init__(
        self,
        name=None,
        class_name=None,
        module_name=None,
        bucket=None,
        prefix=None,
        delimiter=None,
        max_keys=None,
        batch_spec_passthrough=None,
        **kwargs,
    ):
        if name is not None:
            self.name = name
        self._class_name = class_name
        self._module_name = module_name
        if bucket is not None:
            self.bucket = bucket
        if prefix is not None:
            self.prefix = prefix
        if delimiter is not None:
            self.delimiter = delimiter
        if max_keys is not None:
            self.max_keys = max_keys
        if batch_spec_passthrough is not None:
            self.batch_spec_passthrough = batch_spec_passthrough
        for k, v in kwargs.items():
            setattr(self, k, v)

    @property
    def class_name(self):
        return self._class_name

    @property
    def module_name(self):
        return self._module_name


class AssetConfigSchema(Schema):
    class Meta:
        unknown = INCLUDE

    name = fields.String(required=False, allow_none=True)
    class_name = fields.String(required=False, allow_none=True, missing="Asset")
    module_name = fields.String(
        required=False,
        all_none=True,
        missing="great_expectations.datasource.data_connector.asset",
    )
    base_directory = fields.String(required=False, allow_none=True)
    glob_directive = fields.String(required=False, allow_none=True)
    pattern = fields.String(required=False, allow_none=True)
    group_names = fields.List(
        cls_or_instance=fields.Str(), required=False, allow_none=True
    )
    bucket = fields.String(required=False, allow_none=True)
    prefix = fields.String(required=False, allow_none=True)
    delimiter = fields.String(required=False, allow_none=True)
    max_keys = fields.Integer(required=False, allow_none=True)
    batch_spec_passthrough = fields.Dict(required=False, allow_none=True)

    @validates_schema
    def validate_schema(self, data, **kwargs):
        pass

    # noinspection PyUnusedLocal
    @post_load
    def make_asset_config(self, data, **kwargs):
        return AssetConfig(**data)


class SorterConfig(DictDot):
    def __init__(
        self,
        name,
        class_name=None,
        module_name=None,
        orderby="asc",
        reference_list=None,
        datetime_format=None,
        **kwargs,
    ):
        self._name = name
        self._class_name = class_name
        self._module_name = module_name
        self._orderby = orderby
        for k, v in kwargs.items():
            setattr(self, k, v)

        if reference_list is not None:
            self._reference_list = reference_list

        if datetime_format is not None:
            self._datetime_format = datetime_format

    @property
    def name(self):
        return self._name

    @property
    def module_name(self):
        return self._module_name

    @property
    def class_name(self):
        return self._class_name

    @property
    def orderby(self):
        return self._orderby

    @property
    def reference_list(self):
        return self._reference_list

    @property
    def datetime_format(self):
        return self._datetime_format


class SorterConfigSchema(Schema):
    class Meta:
        unknown = INCLUDE

    name = fields.String(required=True)
    class_name = fields.String(required=True)
    module_name = fields.String(
        missing="great_expectations.datasource.data_connector.sorter"
    )
    orderby = fields.String(required=False, missing="asc", allow_none=False)

    # allow_none = True because it is only used by some Sorters
    reference_list = fields.List(
        cls_or_instance=fields.Str(), required=False, missing=None, allow_none=True
    )
    datetime_format = fields.String(required=False, missing=None, allow_none=True)

    @validates_schema
    def validate_schema(self, data, **kwargs):
        pass

    # noinspection PyUnusedLocal
    @post_load
    def make_sorter_config(self, data, **kwargs):
        return SorterConfig(**data)


class DataConnectorConfig(DictDot):
    def __init__(
        self,
        class_name,
        module_name=None,
        credentials=None,
        assets=None,
        base_directory=None,
        glob_directive=None,
        default_regex=None,
        batch_identifiers=None,
        sorters=None,
        batch_spec_passthrough=None,
        # S3
        boto3_options=None,
        bucket=None,
        prefix=None,
        max_keys=None,
        # Azure
        azure_options=None,
        container=None,
        name_starts_with=None,
        # Both S3/Azure
        delimiter=None,
        **kwargs,
    ):
        self._class_name = class_name
        self._module_name = module_name
        if credentials is not None:
            self.credentials = credentials
        if assets is not None:
            self.assets = assets
        if base_directory is not None:
            self.base_directory = base_directory
        if glob_directive is not None:
            self.glob_directive = glob_directive
        if default_regex is not None:
            self.default_regex = default_regex
        if batch_identifiers is not None:
            self.batch_identifiers = batch_identifiers
        if sorters is not None:
            self.sorters = sorters
        if batch_spec_passthrough is not None:
            self.batch_spec_passthrough = batch_spec_passthrough

        # S3
        if boto3_options is not None:
            self.boto3_options = boto3_options
        if bucket is not None:
            self.bucket = bucket
        if prefix is not None:
            self.prefix = prefix
        if max_keys is not None:
            self.max_keys = max_keys

        # Azure
        if azure_options is not None:
            self.azure_options = azure_options
        if container is not None:
            self.container = container
        if name_starts_with is not None:
            self.name_starts_with = name_starts_with

        # Both S3/Azure
        if delimiter is not None:
            self.delimiter = delimiter

        for k, v in kwargs.items():
            setattr(self, k, v)

    @property
    def class_name(self):
        return self._class_name

    @property
    def module_name(self):
        return self._module_name


class DataConnectorConfigSchema(Schema):
    class Meta:
        unknown = INCLUDE

    class_name = fields.String(required=True)
    module_name = fields.String(missing="great_expectations.datasource.data_connector")

    assets = fields.Dict(
        keys=fields.Str(),
        values=fields.Nested(AssetConfigSchema, required=False, allow_none=True),
        required=False,
        allow_none=True,
    )

    base_directory = fields.String(required=False, allow_none=True)
    glob_directive = fields.String(required=False, allow_none=True)
    sorters = fields.List(
        fields.Nested(SorterConfigSchema, required=False, allow_none=True),
        required=False,
        allow_none=True,
    )
    default_regex = fields.Dict(required=False, allow_none=True)
    credentials = fields.Raw(required=False, allow_none=True)
    batch_identifiers = fields.List(
        cls_or_instance=fields.Str(), required=False, allow_none=True
    )

    # S3
    boto3_options = fields.Dict(
        keys=fields.Str(), values=fields.Str(), required=False, allow_none=True
    )
    bucket = fields.String(required=False, allow_none=True)
    prefix = fields.String(required=False, allow_none=True)
    max_keys = fields.Integer(required=False, allow_none=True)

    # Azure
    azure_options = fields.Dict(
        keys=fields.Str(), values=fields.Str(), required=False, allow_none=True
    )
    container = fields.String(required=False, allow_none=True)
    name_starts_with = fields.String(required=False, allow_none=True)

    # Both S3/Azure
    delimiter = fields.String(required=False, allow_none=True)

    data_asset_name_prefix = fields.String(required=False, allow_none=True)
    data_asset_name_suffix = fields.String(required=False, allow_none=True)
    include_schema_name = fields.Boolean(required=False, allow_none=True)
    splitter_method = fields.String(required=False, allow_none=True)
    splitter_kwargs = fields.Dict(required=False, allow_none=True)
    sampling_method = fields.String(required=False, allow_none=True)
    sampling_kwargs = fields.Dict(required=False, allow_none=True)
    excluded_tables = fields.List(
        cls_or_instance=fields.Str(), required=False, allow_none=True
    )
    included_tables = fields.List(
        cls_or_instance=fields.Str(), required=False, allow_none=True
    )
    skip_inapplicable_tables = fields.Boolean(required=False, allow_none=True)
    batch_spec_passthrough = fields.Dict(required=False, allow_none=True)

    @validates_schema
    def validate_schema(self, data, **kwargs):
        # If a class_name begins with the dollar sign ("$"), then it is assumed to be a variable name to be substituted.
        if data["class_name"][0] == "$":
            return
        if ("default_regex" in data) and not (
            data["class_name"]
            in [
                "InferredAssetFilesystemDataConnector",
                "ConfiguredAssetFilesystemDataConnector",
                "InferredAssetS3DataConnector",
                "ConfiguredAssetS3DataConnector",
                "InferredAssetAzureDataConnector",
                "ConfiguredAssetAzureDataConnector",
            ]
        ):
            raise ge_exceptions.InvalidConfigError(
                f"""Your current configuration uses one or more keys in a data connector, that are required only by a
subclass of the FilePathDataConnector class (your data connector is "{data['class_name']}").  Please update your
configuration to continue.
                """
            )
        if ("glob_directive" in data) and not (
            data["class_name"]
            in [
                "InferredAssetFilesystemDataConnector",
                "ConfiguredAssetFilesystemDataConnector",
            ]
        ):
            raise ge_exceptions.InvalidConfigError(
                f"""Your current configuration uses one or more keys in a data connector, that are required only by a
filesystem type of the data connector (your data connector is "{data['class_name']}").  Please update your
configuration to continue.
                """
            )
        if ("delimiter" in data) and not (
            data["class_name"]
            in [
                "InferredAssetS3DataConnector",
                "ConfiguredAssetS3DataConnector",
                "InferredAssetAzureDataConnector",
                "ConfiguredAssetAzureDataConnector",
            ]
        ):
            raise ge_exceptions.InvalidConfigError(
                f"""Your current configuration uses one or more keys in a data connector, that are required only by an
S3/Azure type of the data connector (your data connector is "{data['class_name']}").  Please update your configuration to
continue.
                """
            )
        if ("bucket" in data or "prefix" in data or "max_keys" in data) and not (
            data["class_name"]
            in [
                "InferredAssetS3DataConnector",
                "ConfiguredAssetS3DataConnector",
            ]
        ):
            raise ge_exceptions.InvalidConfigError(
                f"""Your current configuration uses one or more keys in a data connector, that are required only by an
S3 type of the data connector (your data connector is "{data['class_name']}").  Please update your configuration to
continue.
                """
            )
        if ("container" in data or "name_starts_with" in data) and not (
            data["class_name"]
            in [
                "InferredAssetAzureDataConnector",
                "ConfiguredAssetAzureDataConnector",
            ]
        ):
            raise ge_exceptions.InvalidConfigError(
                f"""Your current configuration uses one or more keys in a data connector, that are required only by an
Azure type of the data connector (your data connector is "{data['class_name']}").  Please update your configuration to
continue.
                    """
            )
<<<<<<< HEAD
        if not ("conn_str" in data ^ "account_url" in data) and data["class_name"] in [
=======
        if not (("conn_str" in data) ^ ("account_url" in data)) and data[
            "class_name"
        ] in [
>>>>>>> 707d9560
            "InferredAssetAzureDataConnector",
            "ConfiguredAssetAzureDataConnector",
        ]:
            raise ge_exceptions.InvalidConfigError(
                f"""Your current configuration is either missing methods of authentication or is using too many for the Azure type of data connector.
                You must only select one between `conn_str` and `account_url`. Please update your configuration to continue.
                """
            )
        if (
            "data_asset_name_prefix" in data
            or "data_asset_name_suffix" in data
            or "include_schema_name" in data
            or "splitter_method" in data
            or "splitter_kwargs" in data
            or "sampling_method" in data
            or "sampling_kwargs" in data
            or "excluded_tables" in data
            or "included_tables" in data
            or "skip_inapplicable_tables" in data
        ) and not (
            data["class_name"]
            in [
                "InferredAssetSqlDataConnector",
                "ConfiguredAssetSqlDataConnector",
            ]
        ):
            raise ge_exceptions.InvalidConfigError(
                f"""Your current configuration uses one or more keys in a data connector, that are required only by an
SQL type of the data connector (your data connector is "{data['class_name']}").  Please update your configuration to
continue.
                """
            )

    # noinspection PyUnusedLocal
    @post_load
    def make_data_connector_config(self, data, **kwargs):
        return DataConnectorConfig(**data)


class ExecutionEngineConfig(DictDot):
    def __init__(
        self,
        class_name,
        module_name=None,
        caching=None,
        batch_spec_defaults=None,
        connection_string=None,
        credentials=None,
        spark_config=None,
        boto3_options=None,
        azure_options=None,
        **kwargs,
    ):
        self._class_name = class_name
        self._module_name = module_name
        if caching is not None:
            self.caching = caching
        if batch_spec_defaults is not None:
            self._batch_spec_defaults = batch_spec_defaults
        if connection_string is not None:
            self.connection_string = connection_string
        if credentials is not None:
            self.credentials = credentials
        if spark_config is not None:
            self.spark_config = spark_config
        if boto3_options is not None:
            self.boto3_options = boto3_options
        if azure_options is not None:
            self.azure_options = azure_options
        for k, v in kwargs.items():
            setattr(self, k, v)

    @property
    def module_name(self):
        return self._module_name

    @property
    def class_name(self):
        return self._class_name

    @property
    def batch_spec_defaults(self):
        return self._batch_spec_defaults


class ExecutionEngineConfigSchema(Schema):
    class Meta:
        unknown = INCLUDE

    class_name = fields.String(required=True)
    module_name = fields.String(missing="great_expectations.execution_engine")
    connection_string = fields.String(required=False, allow_none=True)
    credentials = fields.Raw(required=False, allow_none=True)
    spark_config = fields.Raw(required=False, allow_none=True)
    boto3_options = fields.Dict(
        keys=fields.Str(), values=fields.Str(), required=False, allow_none=True
    )
    azure_options = fields.Dict(
        keys=fields.Str(), values=fields.Str(), required=False, allow_none=True
    )
    caching = fields.Boolean(required=False, allow_none=True)
    batch_spec_defaults = fields.Dict(required=False, allow_none=True)

    @validates_schema
    def validate_schema(self, data, **kwargs):
        # If a class_name begins with the dollar sign ("$"), then it is assumed to be a variable name to be substituted.
        if data["class_name"][0] == "$":
            return
        if ("connection_string" in data or "credentials" in data) and not (
            data["class_name"] == "SqlAlchemyExecutionEngine"
        ):
            raise ge_exceptions.InvalidConfigError(
                f"""Your current configuration uses the "connection_string" key in an execution engine, but only
SqlAlchemyExecutionEngine requires this attribute (your execution engine is "{data['class_name']}").  Please update your
configuration to continue.
                """
            )
        if "spark_config" in data and not (
            data["class_name"] == "SparkDFExecutionEngine"
        ):
            raise ge_exceptions.InvalidConfigError(
                f"""Your current configuration uses the "spark_config" key in an execution engine, but only
SparkDFExecutionEngine requires this attribute (your execution engine is "{data['class_name']}").  Please update your
configuration to continue.
                """
            )

    # noinspection PyUnusedLocal
    @post_load
    def make_execution_engine_config(self, data, **kwargs):
        return ExecutionEngineConfig(**data)


class DatasourceConfig(DictDot):
    def __init__(
        self,
        class_name=None,
        module_name: Optional[str] = "great_expectations.datasource",
        execution_engine=None,
        data_connectors=None,
        data_asset_type=None,
        batch_kwargs_generators=None,
        connection_string=None,
        credentials=None,
        introspection=None,
        tables=None,
        boto3_options=None,
        azure_options=None,
        reader_method=None,
        reader_options=None,
        limit=None,
        **kwargs,
    ):
        # NOTE - JPC - 20200316: Currently, we are mostly inconsistent with respect to this type...
        self._class_name = class_name
        self._module_name = module_name
        if execution_engine is not None:
            self.execution_engine = execution_engine
        if data_connectors is not None and isinstance(data_connectors, dict):
            self.data_connectors = data_connectors

        # NOTE - AJB - 20201202: This should use the datasource class build_configuration method as in DataContext.add_datasource()
        if data_asset_type is None:
            if class_name == "PandasDatasource":
                data_asset_type = {
                    "class_name": "PandasDataset",
                    "module_name": "great_expectations.dataset",
                }
            elif class_name == "SqlAlchemyDatasource":
                data_asset_type = {
                    "class_name": "SqlAlchemyDataset",
                    "module_name": "great_expectations.dataset",
                }
            elif class_name == "SparkDFDatasource":
                data_asset_type = {
                    "class_name": "SparkDFDataset",
                    "module_name": "great_expectations.dataset",
                }
        if data_asset_type is not None:
            self.data_asset_type = data_asset_type
        if batch_kwargs_generators is not None:
            self.batch_kwargs_generators = batch_kwargs_generators
        if connection_string is not None:
            self.connection_string = connection_string
        if credentials is not None:
            self.credentials = credentials
        if introspection is not None:
            self.introspection = introspection
        if tables is not None:
            self.tables = tables
        if boto3_options is not None:
            self.boto3_options = boto3_options
        if azure_options is not None:
            self.azure_options = azure_options
        if reader_method is not None:
            self.reader_method = reader_method
        if reader_options is not None:
            self.reader_options = reader_options
        if limit is not None:
            self.limit = limit
        for k, v in kwargs.items():
            setattr(self, k, v)

    @property
    def class_name(self):
        return self._class_name

    @property
    def module_name(self):
        return self._module_name


class DatasourceConfigSchema(Schema):
    class Meta:
        unknown = INCLUDE

    class_name = fields.String(missing="Datasource")
    module_name = fields.String(missing="great_expectations.datasource")

    execution_engine = fields.Nested(
        ExecutionEngineConfigSchema, required=False, allow_none=True
    )
    data_connectors = fields.Dict(
        keys=fields.Str(),
        values=fields.Nested(DataConnectorConfigSchema),
        required=False,
        allow_none=True,
    )

    data_asset_type = fields.Nested(ClassConfigSchema, required=False, allow_none=True)

    # TODO: Update to generator-specific
    # batch_kwargs_generators = fields.Mapping(keys=fields.Str(), values=fields.Nested(fields.GeneratorSchema))
    batch_kwargs_generators = fields.Dict(
        keys=fields.Str(), values=fields.Dict(), required=False, allow_none=True
    )
    connection_string = fields.String(required=False, allow_none=True)
    credentials = fields.Raw(required=False, allow_none=True)
    introspection = fields.Dict(required=False, allow_none=True)
    tables = fields.Dict(required=False, allow_none=True)
    boto3_options = fields.Dict(
        keys=fields.Str(), values=fields.Str(), required=False, allow_none=True
    )
    azure_options = fields.Dict(
        keys=fields.Str(), values=fields.Str(), required=False, allow_none=True
    )
    reader_method = fields.String(required=False, allow_none=True)
    reader_options = fields.Dict(
        keys=fields.Str(), values=fields.Str(), required=False, allow_none=True
    )
    limit = fields.Integer(required=False, allow_none=True)

    @validates_schema
    def validate_schema(self, data, **kwargs):
        if "generators" in data:
            raise ge_exceptions.InvalidConfigError(
                'Your current configuration uses the "generators" key in a datasource, but in version 0.10 of '
                'GE, that key is renamed to "batch_kwargs_generators". Please update your configuration to continue.'
            )
        # If a class_name begins with the dollar sign ("$"), then it is assumed to be a variable name to be substituted.
        if data["class_name"][0] == "$":
            return
        if (
            "connection_string" in data
            or "credentials" in data
            or "introspection" in data
            or "tables" in data
        ) and not (
            data["class_name"]
            in [
                "SqlAlchemyDatasource",
                "SimpleSqlalchemyDatasource",
            ]
        ):
            raise ge_exceptions.InvalidConfigError(
                f"""Your current configuration uses one or more keys in a data source, that are required only by a
sqlalchemy data source (your data source is "{data['class_name']}").  Please update your configuration to continue.
                """
            )

    # noinspection PyUnusedLocal
    @post_load
    def make_datasource_config(self, data, **kwargs):
        return DatasourceConfig(**data)


class AnonymizedUsageStatisticsConfig(DictDot):
    def __init__(self, enabled=True, data_context_id=None, usage_statistics_url=None):
        self._enabled = enabled
        if data_context_id is None:
            data_context_id = str(uuid.uuid4())
            self._explicit_id = False
        else:
            self._explicit_id = True

        self._data_context_id = data_context_id
        if usage_statistics_url is None:
            usage_statistics_url = DEFAULT_USAGE_STATISTICS_URL
            self._explicit_url = False
        else:
            self._explicit_url = True
        self._usage_statistics_url = usage_statistics_url

    @property
    def enabled(self):
        return self._enabled

    @enabled.setter
    def enabled(self, enabled):
        if not isinstance(enabled, bool):
            raise ValueError("usage statistics enabled property must be boolean")
        self._enabled = enabled

    @property
    def data_context_id(self):
        return self._data_context_id

    @data_context_id.setter
    def data_context_id(self, data_context_id):
        try:
            uuid.UUID(data_context_id)
        except ValueError:
            raise ge_exceptions.InvalidConfigError(
                "data_context_id must be a valid uuid"
            )
        self._data_context_id = data_context_id
        self._explicit_id = True

    @property
    def explicit_id(self):
        return self._explicit_id

    @property
    def usage_statistics_url(self):
        return self._usage_statistics_url

    @usage_statistics_url.setter
    def usage_statistics_url(self, usage_statistics_url):
        self._usage_statistics_url = usage_statistics_url
        self._explicit_url = True


class AnonymizedUsageStatisticsConfigSchema(Schema):
    data_context_id = fields.UUID()
    enabled = fields.Boolean(default=True)
    usage_statistics_url = fields.URL(allow_none=True)
    _explicit_url = fields.Boolean(required=False)

    # noinspection PyUnusedLocal
    @post_load()
    def make_usage_statistics_config(self, data, **kwargs):
        if "data_context_id" in data:
            data["data_context_id"] = str(data["data_context_id"])
        return AnonymizedUsageStatisticsConfig(**data)

    # noinspection PyUnusedLocal
    @post_dump()
    def filter_implicit(self, data, **kwargs):
        if not data.get("_explicit_url") and "usage_statistics_url" in data:
            del data["usage_statistics_url"]
        if "_explicit_url" in data:
            del data["_explicit_url"]
        return data


class NotebookTemplateConfig(DictDot):
    def __init__(self, file_name, template_kwargs=None):
        self.file_name = file_name
        if template_kwargs:
            self.template_kwargs = template_kwargs
        else:
            self.template_kwargs = {}


class NotebookTemplateConfigSchema(Schema):
    file_name = fields.String()
    template_kwargs = fields.Dict(
        keys=fields.Str(), values=fields.Str(), allow_none=True
    )

    # noinspection PyUnusedLocal
    @post_load
    def make_notebook_template_config(self, data, **kwargs):
        return NotebookTemplateConfig(**data)


class NotebookConfig(DictDot):
    def __init__(
        self,
        class_name,
        module_name,
        custom_templates_module,
        header_markdown=None,
        footer_markdown=None,
        table_expectations_header_markdown=None,
        column_expectations_header_markdown=None,
        table_expectations_not_found_markdown=None,
        column_expectations_not_found_markdown=None,
        authoring_intro_markdown=None,
        column_expectations_markdown=None,
        header_code=None,
        footer_code=None,
        table_expectation_code=None,
        column_expectation_code=None,
    ):
        self.class_name = class_name
        self.module_name = module_name
        self.custom_templates_module = custom_templates_module

        self.header_markdown = header_markdown
        self.footer_markdown = footer_markdown
        self.table_expectations_header_markdown = table_expectations_header_markdown
        self.column_expectations_header_markdown = column_expectations_header_markdown
        self.table_expectations_not_found_markdown = (
            table_expectations_not_found_markdown
        )
        self.column_expectations_not_found_markdown = (
            column_expectations_not_found_markdown
        )
        self.authoring_intro_markdown = authoring_intro_markdown
        self.column_expectations_markdown = column_expectations_markdown

        self.header_code = header_code
        self.footer_code = footer_code
        self.table_expectation_code = table_expectation_code
        self.column_expectation_code = column_expectation_code


class NotebookConfigSchema(Schema):
    class_name = fields.String(missing="SuiteEditNotebookRenderer")
    module_name = fields.String(
        missing="great_expectations.render.renderer.suite_edit_notebook_renderer"
    )
    custom_templates_module = fields.String()

    header_markdown = fields.Nested(NotebookTemplateConfigSchema, allow_none=True)
    footer_markdown = fields.Nested(NotebookTemplateConfigSchema, allow_none=True)
    table_expectations_header_markdown = fields.Nested(
        NotebookTemplateConfigSchema, allow_none=True
    )
    column_expectations_header_markdown = fields.Nested(
        NotebookTemplateConfigSchema, allow_none=True
    )
    table_expectations_not_found_markdown = fields.Nested(
        NotebookTemplateConfigSchema, allow_none=True
    )
    column_expectations_not_found_markdown = fields.Nested(
        NotebookTemplateConfigSchema, allow_none=True
    )
    authoring_intro_markdown = fields.Nested(
        NotebookTemplateConfigSchema, allow_none=True
    )
    column_expectations_markdown = fields.Nested(
        NotebookTemplateConfigSchema, allow_none=True
    )

    header_code = fields.Nested(NotebookTemplateConfigSchema, allow_none=True)
    footer_code = fields.Nested(NotebookTemplateConfigSchema, allow_none=True)
    table_expectation_code = fields.Nested(
        NotebookTemplateConfigSchema, allow_none=True
    )
    column_expectation_code = fields.Nested(
        NotebookTemplateConfigSchema, allow_none=True
    )

    # noinspection PyUnusedLocal
    @post_load
    def make_notebook_config(self, data, **kwargs):
        return NotebookConfig(**data)


class NotebooksConfig(DictDot):
    def __init__(self, suite_edit):
        self.suite_edit = suite_edit


class NotebooksConfigSchema(Schema):
    # for now only suite_edit, could have other customization options for
    # notebooks in the future
    suite_edit = fields.Nested(NotebookConfigSchema)

    # noinspection PyUnusedLocal
    @post_load
    def make_notebooks_config(self, data, **kwargs):
        return NotebooksConfig(**data)


class DataContextConfigSchema(Schema):
    config_version = fields.Number(
        validate=lambda x: 0 < x < 100,
        error_messages={"invalid": "config version must " "be a number."},
    )
    datasources = fields.Dict(
        keys=fields.Str(),
        values=fields.Nested(DatasourceConfigSchema),
        required=False,
        allow_none=True,
    )
    expectations_store_name = fields.Str()
    validations_store_name = fields.Str()
    evaluation_parameter_store_name = fields.Str()
    checkpoint_store_name = fields.Str(required=False, allow_none=True)
    plugins_directory = fields.Str(allow_none=True)
    validation_operators = fields.Dict(
        keys=fields.Str(), values=fields.Dict(), required=False, allow_none=True
    )
    stores = fields.Dict(keys=fields.Str(), values=fields.Dict())
    notebooks = fields.Nested(NotebooksConfigSchema, allow_none=True)
    data_docs_sites = fields.Dict(
        keys=fields.Str(), values=fields.Dict(), allow_none=True
    )
    config_variables_file_path = fields.Str(allow_none=True)
    anonymous_usage_statistics = fields.Nested(AnonymizedUsageStatisticsConfigSchema)

    # noinspection PyMethodMayBeStatic
    # noinspection PyUnusedLocal
    def handle_error(self, exc, data, **kwargs):
        """Log and raise our custom exception when (de)serialization fails."""
        if (
            exc
            and exc.messages
            and isinstance(exc.messages, dict)
            and all([key is None for key in exc.messages.keys()])
        ):
            exc.messages = list(itertools.chain.from_iterable(exc.messages.values()))

        message: str = (
            f"Error while processing DataContextConfig: {' '.join(exc.messages)}"
        )
        logger.error(message)
        raise ge_exceptions.InvalidDataContextConfigError(
            message=message,
        )

    @validates_schema
    def validate_schema(self, data, **kwargs):
        if "config_version" not in data:
            raise ge_exceptions.InvalidDataContextConfigError(
                "The key `config_version` is missing; please check your config file.",
                validation_error=ValidationError(message="no config_version key"),
            )

        if not isinstance(data["config_version"], (int, float)):
            raise ge_exceptions.InvalidDataContextConfigError(
                "The key `config_version` must be a number. Please check your config file.",
                validation_error=ValidationError(message="config version not a number"),
            )

        # When migrating from 0.7.x to 0.8.0
        if data["config_version"] == 0 and any(
            [
                store_config["class_name"] == "ValidationsStore"
                for store_config in data["stores"].values()
            ]
        ):
            raise ge_exceptions.UnsupportedConfigVersionError(
                "You appear to be using a config version from the 0.7.x series. This version is no longer supported."
            )

        if data["config_version"] < MINIMUM_SUPPORTED_CONFIG_VERSION:
            raise ge_exceptions.UnsupportedConfigVersionError(
                "You appear to have an invalid config version ({}).\n    The version number must be at least {}. "
                "Please see the migration guide at https://docs.greatexpectations.io/en/latest/guides/how_to_guides/migrating_versions.html".format(
                    data["config_version"], MINIMUM_SUPPORTED_CONFIG_VERSION
                ),
            )

        if data["config_version"] > CURRENT_GE_CONFIG_VERSION:
            raise ge_exceptions.InvalidDataContextConfigError(
                "You appear to have an invalid config version ({}).\n    The maximum valid version is {}.".format(
                    data["config_version"], CURRENT_GE_CONFIG_VERSION
                ),
                validation_error=ValidationError(message="config version too high"),
            )

        if data["config_version"] < CURRENT_GE_CONFIG_VERSION and (
            "checkpoint_store_name" in data
            or any(
                [
                    store_config["class_name"] == "CheckpointStore"
                    for store_config in data["stores"].values()
                ]
            )
        ):
            raise ge_exceptions.InvalidDataContextConfigError(
                "You appear to be using a Checkpoint store with an invalid config version ({}).\n    Your data context with this older configuration version specifies a Checkpoint store, which is a new feature.  Please update your configuration to the new version number {} before adding a Checkpoint store.\n  Visit https://docs.greatexpectations.io/en/latest/how_to_guides/migrating_versions.html to learn more about the upgrade process.".format(
                    data["config_version"], float(CURRENT_GE_CONFIG_VERSION)
                ),
                validation_error=ValidationError(
                    message="You appear to be using a Checkpoint store with an invalid config version ({}).\n    Your data context with this older configuration version specifies a Checkpoint store, which is a new feature.  Please update your configuration to the new version number {} before adding a Checkpoint store.\n  Visit https://docs.greatexpectations.io/en/latest/how_to_guides/migrating_versions.html to learn more about the upgrade process.".format(
                        data["config_version"], float(CURRENT_GE_CONFIG_VERSION)
                    )
                ),
            )

        if (
            data["config_version"] >= FIRST_GE_CONFIG_VERSION_WITH_CHECKPOINT_STORE
            and "validation_operators" in data
            and data["validation_operators"] is not None
        ):
            # TODO: <Alex>Add a URL to the migration guide with instructions for how to replace validation_operators with appropriate actions.</Alex>
            logger.warning(
                "You appear to be using a legacy capability with the latest config version ({}).\n    Your data context with this configuration version uses validation_operators, which are being deprecated.  Please update your configuration to be compatible with the version number {}.".format(
                    data["config_version"], CURRENT_GE_CONFIG_VERSION
                ),
            )


class DataContextConfigDefaults(enum.Enum):
    DEFAULT_CONFIG_VERSION = CURRENT_GE_CONFIG_VERSION
    DEFAULT_EXPECTATIONS_STORE_NAME = "expectations_store"
    EXPECTATIONS_BASE_DIRECTORY = "expectations"
    DEFAULT_EXPECTATIONS_STORE_BASE_DIRECTORY_RELATIVE_NAME = (
        f"{EXPECTATIONS_BASE_DIRECTORY}/"
    )
    DEFAULT_VALIDATIONS_STORE_NAME = "validations_store"
    VALIDATIONS_BASE_DIRECTORY = "validations"
    DEFAULT_VALIDATIONS_STORE_BASE_DIRECTORY_RELATIVE_NAME = (
        f"uncommitted/{VALIDATIONS_BASE_DIRECTORY}/"
    )
    DEFAULT_EVALUATION_PARAMETER_STORE_NAME = "evaluation_parameter_store"
    DEFAULT_EVALUATION_PARAMETER_STORE_BASE_DIRECTORY_RELATIVE_NAME = (
        "evaluation_parameters/"
    )
    DEFAULT_CHECKPOINT_STORE_NAME = "checkpoint_store"
    CHECKPOINTS_BASE_DIRECTORY = "checkpoints"
    DEFAULT_CHECKPOINT_STORE_BASE_DIRECTORY_RELATIVE_NAME = (
        f"{CHECKPOINTS_BASE_DIRECTORY}/"
    )
    DEFAULT_DATA_DOCS_SITE_NAME = "local_site"
    DEFAULT_CONFIG_VARIABLES_FILEPATH = "uncommitted/config_variables.yml"
    PLUGINS_BASE_DIRECTORY = "plugins"
    DEFAULT_PLUGINS_DIRECTORY = f"{PLUGINS_BASE_DIRECTORY}/"
    NOTEBOOKS_BASE_DIRECTORY = "notebooks"
    DEFAULT_VALIDATION_OPERATORS = {
        "action_list_operator": {
            "class_name": "ActionListValidationOperator",
            "action_list": [
                {
                    "name": "store_validation_result",
                    "action": {"class_name": "StoreValidationResultAction"},
                },
                {
                    "name": "store_evaluation_params",
                    "action": {"class_name": "StoreEvaluationParametersAction"},
                },
                {
                    "name": "update_data_docs",
                    "action": {"class_name": "UpdateDataDocsAction"},
                },
            ],
        }
    }
    DEFAULT_STORES = {
        DEFAULT_EXPECTATIONS_STORE_NAME: {
            "class_name": "ExpectationsStore",
            "store_backend": {
                "class_name": "TupleFilesystemStoreBackend",
                "base_directory": DEFAULT_EXPECTATIONS_STORE_BASE_DIRECTORY_RELATIVE_NAME,
            },
        },
        DEFAULT_VALIDATIONS_STORE_NAME: {
            "class_name": "ValidationsStore",
            "store_backend": {
                "class_name": "TupleFilesystemStoreBackend",
                "base_directory": DEFAULT_VALIDATIONS_STORE_BASE_DIRECTORY_RELATIVE_NAME,
            },
        },
        DEFAULT_EVALUATION_PARAMETER_STORE_NAME: {
            "class_name": "EvaluationParameterStore"
        },
        DEFAULT_CHECKPOINT_STORE_NAME: {
            "class_name": "CheckpointStore",
            "store_backend": {
                "class_name": "TupleFilesystemStoreBackend",
                "suppress_store_backend_id": True,
                "base_directory": DEFAULT_CHECKPOINT_STORE_BASE_DIRECTORY_RELATIVE_NAME,
            },
        },
    }
    DEFAULT_DATA_DOCS_SITES = {
        DEFAULT_DATA_DOCS_SITE_NAME: {
            "class_name": "SiteBuilder",
            "show_how_to_buttons": True,
            "store_backend": {
                "class_name": "TupleFilesystemStoreBackend",
                "base_directory": "uncommitted/data_docs/local_site/",
            },
            "site_index_builder": {
                "class_name": "DefaultSiteIndexBuilder",
            },
        }
    }


class CheckpointConfigDefaults(enum.Enum):
    DEFAULT_CONFIG_VERSION = CURRENT_CHECKPOINT_CONFIG_VERSION


class BaseStoreBackendDefaults(DictDot):
    """
    Define base defaults for platform specific StoreBackendDefaults.
    StoreBackendDefaults define defaults for specific cases of often used configurations.
    For example, if you plan to store expectations, validations, and data_docs in s3 use the S3StoreBackendDefaults and you may be able to specify less parameters.
    """

    def __init__(
        self,
        expectations_store_name: str = DataContextConfigDefaults.DEFAULT_EXPECTATIONS_STORE_NAME.value,
        validations_store_name: str = DataContextConfigDefaults.DEFAULT_VALIDATIONS_STORE_NAME.value,
        evaluation_parameter_store_name: str = DataContextConfigDefaults.DEFAULT_EVALUATION_PARAMETER_STORE_NAME.value,
        checkpoint_store_name: str = DataContextConfigDefaults.DEFAULT_CHECKPOINT_STORE_NAME.value,
        data_docs_site_name: str = DataContextConfigDefaults.DEFAULT_DATA_DOCS_SITE_NAME.value,
        validation_operators: dict = None,
        stores: dict = None,
        data_docs_sites: dict = None,
    ):
        self.expectations_store_name = expectations_store_name
        self.validations_store_name = validations_store_name
        self.evaluation_parameter_store_name = evaluation_parameter_store_name
        self.checkpoint_store_name = checkpoint_store_name
        self.validation_operators = validation_operators
        if stores is None:
            stores = deepcopy(DataContextConfigDefaults.DEFAULT_STORES.value)
        self.stores = stores
        if data_docs_sites is None:
            data_docs_sites = deepcopy(
                DataContextConfigDefaults.DEFAULT_DATA_DOCS_SITES.value
            )
        self.data_docs_sites = data_docs_sites
        self.data_docs_site_name = data_docs_site_name


class S3StoreBackendDefaults(BaseStoreBackendDefaults):
    """
    Default store configs for s3 backends, with some accessible parameters
    Args:
        default_bucket_name: Use this bucket name for stores that do not have a bucket name provided
        expectations_store_bucket_name: Overrides default_bucket_name if supplied
        validations_store_bucket_name: Overrides default_bucket_name if supplied
        data_docs_bucket_name: Overrides default_bucket_name if supplied
        checkpoint_store_bucket_name: Overrides default_bucket_name if supplied
        expectations_store_prefix: Overrides default if supplied
        validations_store_prefix: Overrides default if supplied
        data_docs_prefix: Overrides default if supplied
        checkpoint_store_prefix: Overrides default if supplied
        expectations_store_name: Overrides default if supplied
        validations_store_name: Overrides default if supplied
        evaluation_parameter_store_name: Overrides default if supplied
        checkpoint_store_name: Overrides default if supplied
    """

    def __init__(
        self,
        default_bucket_name: Optional[str] = None,
        expectations_store_bucket_name: Optional[str] = None,
        validations_store_bucket_name: Optional[str] = None,
        data_docs_bucket_name: Optional[str] = None,
        checkpoint_store_bucket_name: Optional[str] = None,
        expectations_store_prefix: str = "expectations",
        validations_store_prefix: str = "validations",
        data_docs_prefix: str = "data_docs",
        checkpoint_store_prefix: str = "checkpoints",
        expectations_store_name: str = "expectations_S3_store",
        validations_store_name: str = "validations_S3_store",
        evaluation_parameter_store_name: str = "evaluation_parameter_store",
        checkpoint_store_name: str = "checkpoint_S3_store",
    ):
        # Initialize base defaults
        super().__init__()

        # Use default_bucket_name if separate store buckets are not provided
        if expectations_store_bucket_name is None:
            expectations_store_bucket_name = default_bucket_name
        if validations_store_bucket_name is None:
            validations_store_bucket_name = default_bucket_name
        if data_docs_bucket_name is None:
            data_docs_bucket_name = default_bucket_name
        if checkpoint_store_bucket_name is None:
            checkpoint_store_bucket_name = default_bucket_name

        # Overwrite defaults
        self.expectations_store_name = expectations_store_name
        self.validations_store_name = validations_store_name
        self.evaluation_parameter_store_name = evaluation_parameter_store_name
        self.checkpoint_store_name = checkpoint_store_name
        self.stores = {
            expectations_store_name: {
                "class_name": "ExpectationsStore",
                "store_backend": {
                    "class_name": "TupleS3StoreBackend",
                    "bucket": expectations_store_bucket_name,
                    "prefix": expectations_store_prefix,
                },
            },
            validations_store_name: {
                "class_name": "ValidationsStore",
                "store_backend": {
                    "class_name": "TupleS3StoreBackend",
                    "bucket": validations_store_bucket_name,
                    "prefix": validations_store_prefix,
                },
            },
            evaluation_parameter_store_name: {"class_name": "EvaluationParameterStore"},
            checkpoint_store_name: {
                "class_name": "CheckpointStore",
                "store_backend": {
                    "class_name": "TupleS3StoreBackend",
                    "bucket": checkpoint_store_bucket_name,
                    "prefix": checkpoint_store_prefix,
                },
            },
        }
        self.data_docs_sites = {
            "s3_site": {
                "class_name": "SiteBuilder",
                "show_how_to_buttons": True,
                "store_backend": {
                    "class_name": "TupleS3StoreBackend",
                    "bucket": data_docs_bucket_name,
                    "prefix": data_docs_prefix,
                },
                "site_index_builder": {
                    "class_name": "DefaultSiteIndexBuilder",
                },
            }
        }


class FilesystemStoreBackendDefaults(BaseStoreBackendDefaults):
    """
    Default store configs for filesystem backends, with some accessible parameters
    Args:
        root_directory: Absolute directory prepended to the base_directory for each store
        plugins_directory: Overrides default if supplied
    """

    def __init__(
        self,
        root_directory: Optional[str] = None,
        plugins_directory: Optional[str] = None,
    ):
        # Initialize base defaults
        super().__init__()

        if plugins_directory is None:
            plugins_directory = (
                DataContextConfigDefaults.DEFAULT_PLUGINS_DIRECTORY.value
            )
        self.plugins_directory = plugins_directory
        if root_directory is not None:
            self.stores[self.expectations_store_name]["store_backend"][
                "root_directory"
            ] = root_directory
            self.stores[self.validations_store_name]["store_backend"][
                "root_directory"
            ] = root_directory
            self.stores[self.checkpoint_store_name]["store_backend"][
                "root_directory"
            ] = root_directory
            self.data_docs_sites[self.data_docs_site_name]["store_backend"][
                "root_directory"
            ] = root_directory


class InMemoryStoreBackendDefaults(BaseStoreBackendDefaults):
    """
    Default store configs for in memory backends.

    This is useful for testing without persistence.
    """

    def __init__(
        self,
    ):
        # Initialize base defaults
        super().__init__()

        self.stores = {
            self.expectations_store_name: {
                "class_name": "ExpectationsStore",
                "store_backend": {
                    "class_name": "InMemoryStoreBackend",
                },
            },
            self.validations_store_name: {
                "class_name": "ValidationsStore",
                "store_backend": {
                    "class_name": "InMemoryStoreBackend",
                },
            },
            self.evaluation_parameter_store_name: {
                "class_name": "EvaluationParameterStore"
            },
            self.checkpoint_store_name: {
                "class_name": "CheckpointStore",
                "store_backend": {
                    "class_name": "InMemoryStoreBackend",
                },
            },
        }
        self.data_docs_sites = {}


class GCSStoreBackendDefaults(BaseStoreBackendDefaults):
    """
    Default store configs for Google Cloud Storage (GCS) backends, with some accessible parameters
    Args:
        default_bucket_name: Use this bucket name for stores that do not have a bucket name provided
        default_project_name: Use this project name for stores that do not have a project name provided
        expectations_store_bucket_name: Overrides default_bucket_name if supplied
        validations_store_bucket_name: Overrides default_bucket_name if supplied
        data_docs_bucket_name: Overrides default_bucket_name if supplied
        checkpoint_store_bucket_name: Overrides default_bucket_name if supplied
        expectations_store_project_name: Overrides default_project_name if supplied
        validations_store_project_name: Overrides default_project_name if supplied
        data_docs_project_name: Overrides default_project_name if supplied
        checkpoint_store_project_name: Overrides default_project_name if supplied
        expectations_store_prefix: Overrides default if supplied
        validations_store_prefix: Overrides default if supplied
        data_docs_prefix: Overrides default if supplied
        checkpoint_store_prefix: Overrides default if supplied
        expectations_store_name: Overrides default if supplied
        validations_store_name: Overrides default if supplied
        evaluation_parameter_store_name: Overrides default if supplied
        checkpoint_store_name: Overrides default if supplied
    """

    def __init__(
        self,
        default_bucket_name: Optional[str] = None,
        default_project_name: Optional[str] = None,
        expectations_store_bucket_name: Optional[str] = None,
        validations_store_bucket_name: Optional[str] = None,
        data_docs_bucket_name: Optional[str] = None,
        checkpoint_store_bucket_name: Optional[str] = None,
        expectations_store_project_name: Optional[str] = None,
        validations_store_project_name: Optional[str] = None,
        data_docs_project_name: Optional[str] = None,
        checkpoint_store_project_name: Optional[str] = None,
        expectations_store_prefix: str = "expectations",
        validations_store_prefix: str = "validations",
        data_docs_prefix: str = "data_docs",
        checkpoint_store_prefix: str = "checkpoints",
        expectations_store_name: str = "expectations_GCS_store",
        validations_store_name: str = "validations_GCS_store",
        evaluation_parameter_store_name: str = "evaluation_parameter_store",
        checkpoint_store_name: str = "checkpoint_GCS_store",
    ):
        # Initialize base defaults
        super().__init__()

        # Use default_bucket_name if separate store buckets are not provided
        if expectations_store_bucket_name is None:
            expectations_store_bucket_name = default_bucket_name
        if validations_store_bucket_name is None:
            validations_store_bucket_name = default_bucket_name
        if data_docs_bucket_name is None:
            data_docs_bucket_name = default_bucket_name
        if checkpoint_store_bucket_name is None:
            checkpoint_store_bucket_name = default_bucket_name

        # Use default_project_name if separate store projects are not provided
        if expectations_store_project_name is None:
            expectations_store_project_name = default_project_name
        if validations_store_project_name is None:
            validations_store_project_name = default_project_name
        if data_docs_project_name is None:
            data_docs_project_name = default_project_name
        if checkpoint_store_project_name is None:
            checkpoint_store_project_name = default_project_name

        # Overwrite defaults
        self.expectations_store_name = expectations_store_name
        self.validations_store_name = validations_store_name
        self.evaluation_parameter_store_name = evaluation_parameter_store_name
        self.checkpoint_store_name = checkpoint_store_name
        self.stores = {
            expectations_store_name: {
                "class_name": "ExpectationsStore",
                "store_backend": {
                    "class_name": "TupleGCSStoreBackend",
                    "project": expectations_store_project_name,
                    "bucket": expectations_store_bucket_name,
                    "prefix": expectations_store_prefix,
                },
            },
            validations_store_name: {
                "class_name": "ValidationsStore",
                "store_backend": {
                    "class_name": "TupleGCSStoreBackend",
                    "project": validations_store_project_name,
                    "bucket": validations_store_bucket_name,
                    "prefix": validations_store_prefix,
                },
            },
            evaluation_parameter_store_name: {"class_name": "EvaluationParameterStore"},
            checkpoint_store_name: {
                "class_name": "CheckpointStore",
                "store_backend": {
                    "class_name": "TupleGCSStoreBackend",
                    "project": checkpoint_store_project_name,
                    "bucket": checkpoint_store_bucket_name,
                    "prefix": checkpoint_store_prefix,
                },
            },
        }
        self.data_docs_sites = {
            "gcs_site": {
                "class_name": "SiteBuilder",
                "show_how_to_buttons": True,
                "store_backend": {
                    "class_name": "TupleGCSStoreBackend",
                    "project": data_docs_project_name,
                    "bucket": data_docs_bucket_name,
                    "prefix": data_docs_prefix,
                },
                "site_index_builder": {
                    "class_name": "DefaultSiteIndexBuilder",
                },
            }
        }


class DatabaseStoreBackendDefaults(BaseStoreBackendDefaults):
    """
    Default store configs for database backends, with some accessible parameters
    Args:
        default_credentials: Use these credentials for all stores that do not have credentials provided
        expectations_store_credentials: Overrides default_credentials if supplied
        validations_store_credentials: Overrides default_credentials if supplied
        checkpoint_store_credentials: Overrides default_credentials if supplied
        expectations_store_name: Overrides default if supplied
        validations_store_name: Overrides default if supplied
        evaluation_parameter_store_name: Overrides default if supplied
        checkpoint_store_name: Overrides default if supplied
    """

    def __init__(
        self,
        default_credentials: Optional[Dict] = None,
        expectations_store_credentials: Optional[Dict] = None,
        validations_store_credentials: Optional[Dict] = None,
        checkpoint_store_credentials: Optional[Dict] = None,
        expectations_store_name: str = "expectations_database_store",
        validations_store_name: str = "validations_database_store",
        evaluation_parameter_store_name: str = "evaluation_parameter_store",
        checkpoint_store_name: str = "checkpoint_database_store",
    ):
        # Initialize base defaults
        super().__init__()

        # Use default credentials if separate credentials not supplied for expectations_store and validations_store
        if expectations_store_credentials is None:
            expectations_store_credentials = default_credentials
        if validations_store_credentials is None:
            validations_store_credentials = default_credentials
        if checkpoint_store_credentials is None:
            checkpoint_store_credentials = default_credentials

        # Overwrite defaults
        self.expectations_store_name = expectations_store_name
        self.validations_store_name = validations_store_name
        self.evaluation_parameter_store_name = evaluation_parameter_store_name
        self.checkpoint_store_name = checkpoint_store_name

        self.stores = {
            expectations_store_name: {
                "class_name": "ExpectationsStore",
                "store_backend": {
                    "class_name": "DatabaseStoreBackend",
                    "credentials": expectations_store_credentials,
                },
            },
            validations_store_name: {
                "class_name": "ValidationsStore",
                "store_backend": {
                    "class_name": "DatabaseStoreBackend",
                    "credentials": validations_store_credentials,
                },
            },
            evaluation_parameter_store_name: {"class_name": "EvaluationParameterStore"},
            checkpoint_store_name: {
                "class_name": "CheckpointStore",
                "store_backend": {
                    "class_name": "DatabaseStoreBackend",
                    "credentials": checkpoint_store_credentials,
                },
            },
        }


class DataContextConfig(BaseYamlConfig):
    # TODO: <Alex>ALEX (does not work yet)</Alex>
    # _config_schema_class = DataContextConfigSchema

    def __init__(
        self,
        config_version: Optional[float] = None,
        datasources: Optional[
            Union[
                Dict[str, DatasourceConfig],
                Dict[str, Dict[str, Union[Dict[str, str], str, dict]]],
            ]
        ] = None,
        expectations_store_name: Optional[str] = None,
        validations_store_name: Optional[str] = None,
        evaluation_parameter_store_name: Optional[str] = None,
        checkpoint_store_name: Optional[str] = None,
        plugins_directory: Optional[str] = None,
        validation_operators=None,
        stores: Optional[Dict] = None,
        data_docs_sites: Optional[Dict] = None,
        notebooks=None,
        config_variables_file_path: Optional[str] = None,
        anonymous_usage_statistics=None,
        store_backend_defaults: Optional[BaseStoreBackendDefaults] = None,
        commented_map: Optional[CommentedMap] = None,
    ):
        # Set defaults
        if config_version is None:
            config_version = DataContextConfigDefaults.DEFAULT_CONFIG_VERSION.value

        # Set defaults via store_backend_defaults if one is passed in
        # Override attributes from store_backend_defaults with any items passed into the constructor:
        if store_backend_defaults is not None:
            if stores is None:
                stores = store_backend_defaults.stores
            if expectations_store_name is None:
                expectations_store_name = store_backend_defaults.expectations_store_name
            if validations_store_name is None:
                validations_store_name = store_backend_defaults.validations_store_name
            if evaluation_parameter_store_name is None:
                evaluation_parameter_store_name = (
                    store_backend_defaults.evaluation_parameter_store_name
                )
            if data_docs_sites is None:
                data_docs_sites = store_backend_defaults.data_docs_sites
            if checkpoint_store_name is None:
                checkpoint_store_name = store_backend_defaults.checkpoint_store_name

        self._config_version = config_version
        if datasources is None:
            datasources = {}
        self.datasources = datasources
        self.expectations_store_name = expectations_store_name
        self.validations_store_name = validations_store_name
        self.evaluation_parameter_store_name = evaluation_parameter_store_name
        if checkpoint_store_name is not None:
            self.checkpoint_store_name = checkpoint_store_name
        self.plugins_directory = plugins_directory
        if validation_operators is not None:
            self.validation_operators = validation_operators
        self.stores = stores
        self.notebooks = notebooks
        self.data_docs_sites = data_docs_sites
        self.config_variables_file_path = config_variables_file_path
        if anonymous_usage_statistics is None:
            anonymous_usage_statistics = AnonymizedUsageStatisticsConfig()
        elif isinstance(anonymous_usage_statistics, dict):
            anonymous_usage_statistics = AnonymizedUsageStatisticsConfig(
                **anonymous_usage_statistics
            )
        self.anonymous_usage_statistics = anonymous_usage_statistics

        super().__init__(commented_map=commented_map)

    # TODO: <Alex>ALEX (we still need the next two properties)</Alex>
    @classmethod
    def get_config_class(cls):
        return cls  # DataContextConfig

    @classmethod
    def get_schema_class(cls):
        return DataContextConfigSchema

    @property
    def config_version(self):
        return self._config_version


class CheckpointConfigSchema(Schema):
    class Meta:
        unknown = INCLUDE
        fields = (
            "name",
            "config_version",
            "template_name",
            "module_name",
            "class_name",
            "run_name_template",
            "expectation_suite_name",
            "batch_request",
            "action_list",
            "evaluation_parameters",
            "runtime_configuration",
            "validations",
            "profilers",
            # Next two fields are for LegacyCheckpoint configuration
            "validation_operator_name",
            "batches",
            # Next fields are used by configurators
            "site_names",
            "slack_webhook",
            "notify_on",
            "notify_with",
            "ge_cloud_id",
        )
        ordered = True

    # if keys have None value, remove in post_dump
    REMOVE_KEYS_IF_NONE = [
        "site_names",
        "slack_webhook",
        "notify_on",
        "notify_with",
    ]

    ge_cloud_id = fields.UUID(required=False, allow_none=True)
    name = fields.String(required=False, allow_none=True)
    config_version = fields.Number(
        validate=lambda x: (0 < x < 100) or x is None,
        error_messages={"invalid": "config version must " "be a number or None."},
        required=False,
        allow_none=True,
    )
    template_name = fields.String(required=False, allow_none=True)
    module_name = fields.String(required=False, missing="great_expectations.checkpoint")
    class_name = fields.Str(required=False, allow_none=True)
    run_name_template = fields.String(required=False, allow_none=True)
    expectation_suite_name = fields.String(required=False, allow_none=True)
    batch_request = fields.Dict(required=False, allow_none=True)
    action_list = fields.List(
        cls_or_instance=fields.Dict(), required=False, allow_none=True
    )
    evaluation_parameters = fields.Dict(required=False, allow_none=True)
    runtime_configuration = fields.Dict(required=False, allow_none=True)
    validations = fields.List(
        cls_or_instance=fields.Dict(), required=False, allow_none=True
    )
    profilers = fields.List(
        cls_or_instance=fields.Dict(), required=False, allow_none=True
    )
    # Next two fields are for LegacyCheckpoint configuration
    validation_operator_name = fields.Str(required=False, allow_none=True)
    batches = fields.List(
        cls_or_instance=fields.Dict(
            keys=fields.Str(
                validate=OneOf(["batch_kwargs", "expectation_suite_names"]),
                required=False,
                allow_none=True,
            )
        ),
        required=False,
        allow_none=True,
    )
    # Next fields are used by configurators
    site_names = fields.Raw(required=False, allow_none=True)
    slack_webhook = fields.String(required=False, allow_none=True)
    notify_on = fields.String(required=False, allow_none=True)
    notify_with = fields.String(required=False, allow_none=True)

    @validates_schema
    def validate_schema(self, data, **kwargs):
        if not (
            "name" in data or "validation_operator_name" in data or "batches" in data
        ):
            raise ge_exceptions.InvalidConfigError(
                f"""Your current Checkpoint configuration is incomplete.  Please update your Checkpoint configuration to
                continue.
                """
            )

        if data.get("config_version"):
            if "name" not in data:
                raise ge_exceptions.InvalidConfigError(
                    f"""Your Checkpoint configuration requires the "name" field.  Please update your current Checkpoint
                    configuration to continue.
                    """
                )

    @post_dump
    def remove_keys_if_none(self, data, **kwargs):
        data = deepcopy(data)
        for key in self.REMOVE_KEYS_IF_NONE:
            if key in data and data[key] is None:
                data.pop(key)
        return data


class CheckpointConfig(BaseYamlConfig):
    # TODO: <Alex>ALEX (does not work yet)</Alex>
    # _config_schema_class = CheckpointConfigSchema

    def __init__(
        self,
        name: Optional[str] = None,
        config_version: Optional[Union[int, float]] = None,
        template_name: Optional[str] = None,
        module_name: Optional[str] = None,
        class_name: Optional[str] = None,
        run_name_template: Optional[str] = None,
        expectation_suite_name: Optional[str] = None,
        batch_request: Optional[dict] = None,
        action_list: Optional[List[dict]] = None,
        evaluation_parameters: Optional[dict] = None,
        runtime_configuration: Optional[dict] = None,
        validations: Optional[List[dict]] = None,
        profilers: Optional[List[dict]] = None,
        validation_operator_name: Optional[str] = None,
        batches: Optional[List[dict]] = None,
        commented_map: Optional[CommentedMap] = None,
        ge_cloud_id: Optional[str] = None,
        # the following fous args are used by SimpleCheckpoint
        site_names: Optional[Union[list, str]] = None,
        slack_webhook: Optional[str] = None,
        notify_on: Optional[str] = None,
        notify_with: Optional[str] = None,
    ):
        self._name = name
        self._config_version = config_version
        if self.config_version is None:
            class_name = class_name or "LegacyCheckpoint"
            self.validation_operator_name = validation_operator_name
            if batches is not None and isinstance(batches, list):
                self.batches = batches
        else:
            class_name = class_name or "Checkpoint"
            self._template_name = template_name
            self._run_name_template = run_name_template
            self._expectation_suite_name = expectation_suite_name
            self._batch_request = batch_request
            self._action_list = action_list or []
            self._evaluation_parameters = evaluation_parameters or {}
            self._runtime_configuration = runtime_configuration or {}
            self._validations = validations or []
            self._profilers = profilers or []
            self._ge_cloud_id = ge_cloud_id
            # the following attributes are used by SimpleCheckpoint
            self._site_names = site_names
            self._slack_webhook = slack_webhook
            self._notify_on = notify_on
            self._notify_with = notify_with

        self._module_name = module_name or "great_expectations.checkpoint"
        self._class_name = class_name

        super().__init__(commented_map=commented_map)

    def update(
        self,
        other_config: Optional["CheckpointConfig"] = None,
        runtime_kwargs: Optional[dict] = None,
    ):
        assert other_config is not None or runtime_kwargs is not None, (
            "other_config and runtime_kwargs cannot both " "be None"
        )

        if other_config is not None:
            # replace
            if other_config.name is not None:
                self.name = other_config.name
            if other_config.module_name is not None:
                self.module_name = other_config.module_name
            if other_config.class_name is not None:
                self.class_name = other_config.class_name
            if other_config.run_name_template is not None:
                self.run_name_template = other_config.run_name_template
            if other_config.expectation_suite_name is not None:
                self.expectation_suite_name = other_config.expectation_suite_name
            # update
            if other_config.batch_request is not None:
                if self.batch_request is None:
                    batch_request = {}
                else:
                    batch_request = self.batch_request

                other_batch_request = other_config.batch_request

                updated_batch_request = nested_update(
                    batch_request,
                    other_batch_request,
                )
                self._batch_request = updated_batch_request
            if other_config.action_list is not None:
                self.action_list = self.get_updated_action_list(
                    base_action_list=self.action_list,
                    other_action_list=other_config.action_list,
                )
            if other_config.evaluation_parameters is not None:
                nested_update(
                    self.evaluation_parameters,
                    other_config.evaluation_parameters,
                )
            if other_config.runtime_configuration is not None:
                nested_update(
                    self.runtime_configuration,
                    other_config.runtime_configuration,
                )
            if other_config.validations is not None:
                self.validations.extend(
                    filter(
                        lambda v: v not in self.validations, other_config.validations
                    )
                )
            if other_config.profilers is not None:
                self.profilers.extend(other_config.profilers)
        if runtime_kwargs is not None and any(runtime_kwargs.values()):
            # replace
            if runtime_kwargs.get("run_name_template") is not None:
                self.run_name_template = runtime_kwargs.get("run_name_template")
            if runtime_kwargs.get("expectation_suite_name") is not None:
                self.expectation_suite_name = runtime_kwargs.get(
                    "expectation_suite_name"
                )
            # update
            if runtime_kwargs.get("batch_request") is not None:
                batch_request = self.batch_request
                batch_request = batch_request or {}
                runtime_batch_request = runtime_kwargs.get("batch_request")
                batch_request = nested_update(batch_request, runtime_batch_request)
                self._batch_request = batch_request
            if runtime_kwargs.get("action_list") is not None:
                self.action_list = self.get_updated_action_list(
                    base_action_list=self.action_list,
                    other_action_list=runtime_kwargs.get("action_list"),
                )
            if runtime_kwargs.get("evaluation_parameters") is not None:
                nested_update(
                    self.evaluation_parameters,
                    runtime_kwargs.get("evaluation_parameters"),
                )
            if runtime_kwargs.get("runtime_configuration") is not None:
                nested_update(
                    self.runtime_configuration,
                    runtime_kwargs.get("runtime_configuration"),
                )
            if runtime_kwargs.get("validations") is not None:
                self.validations.extend(
                    filter(
                        lambda v: v not in self.validations,
                        runtime_kwargs.get("validations"),
                    )
                )
            if runtime_kwargs.get("profilers") is not None:
                self.profilers.extend(runtime_kwargs.get("profilers"))

    # TODO: <Alex>ALEX (we still need the next two properties)</Alex>
    @classmethod
    def get_config_class(cls):
        return cls  # CheckpointConfig

    @classmethod
    def get_schema_class(cls):
        return CheckpointConfigSchema

    @property
    def ge_cloud_id(self):
        return self._ge_cloud_id

    @ge_cloud_id.setter
    def ge_cloud_id(self, value: str):
        self._ge_cloud_id = value

    @property
    def name(self):
        return self._name

    @name.setter
    def name(self, value: str):
        self._name = value

    @property
    def template_name(self):
        return self._template_name

    @template_name.setter
    def template_name(self, value: str):
        self._template_name = value

    @property
    def config_version(self):
        return self._config_version

    @property
    def validations(self):
        return self._validations

    @property
    def profilers(self):
        return self._profilers

    @property
    def module_name(self):
        return self._module_name

    @module_name.setter
    def module_name(self, value: str):
        self._module_name = value

    @property
    def class_name(self):
        return self._class_name

    @class_name.setter
    def class_name(self, value: str):
        self._class_name = value

    @property
    def run_name_template(self):
        return self._run_name_template

    @run_name_template.setter
    def run_name_template(self, value: str):
        self._run_name_template = value

    @property
    def batch_request(self):
        return self._batch_request

    @batch_request.setter
    def batch_request(self, value: dict):
        self._batch_request = value

    @property
    def expectation_suite_name(self):
        return self._expectation_suite_name

    @expectation_suite_name.setter
    def expectation_suite_name(self, value: str):
        self._expectation_suite_name = value

    @property
    def action_list(self):
        return self._action_list

    @action_list.setter
    def action_list(self, value: List[dict]):
        self._action_list = value

    @property
    def site_names(self):
        return self._site_names

    @property
    def slack_webhook(self):
        return self._slack_webhook

    @property
    def notify_on(self):
        return self._notify_on

    @property
    def notify_with(self):
        return self._notify_with

    @classmethod
    def get_updated_action_list(
        cls,
        base_action_list: list,
        other_action_list: list,
    ) -> List[dict]:
        base_action_list_dict = {action["name"]: action for action in base_action_list}
        for other_action in other_action_list:
            other_action_name = other_action["name"]
            if other_action_name in base_action_list_dict:
                if other_action["action"] is None:
                    base_action_list_dict.pop(other_action_name)
                else:
                    nested_update(
                        base_action_list_dict[other_action_name],
                        other_action,
                        dedup=True,
                    )
            else:
                base_action_list_dict[other_action_name] = other_action
        return list(base_action_list_dict.values())

    @property
    def evaluation_parameters(self):
        return self._evaluation_parameters

    @property
    def runtime_configuration(self):
        return self._runtime_configuration


class CheckpointValidationConfig(DictDot):
    pass


class CheckpointValidationConfigSchema(Schema):
    pass


dataContextConfigSchema = DataContextConfigSchema()
datasourceConfigSchema = DatasourceConfigSchema()
dataConnectorConfigSchema = DataConnectorConfigSchema()
assetConfigSchema = AssetConfigSchema()
sorterConfigSchema = SorterConfigSchema()
anonymizedUsageStatisticsSchema = AnonymizedUsageStatisticsConfigSchema()
notebookConfigSchema = NotebookConfigSchema()
checkpointConfigSchema = CheckpointConfigSchema()<|MERGE_RESOLUTION|>--- conflicted
+++ resolved
@@ -492,13 +492,9 @@
 continue.
                     """
             )
-<<<<<<< HEAD
-        if not ("conn_str" in data ^ "account_url" in data) and data["class_name"] in [
-=======
         if not (("conn_str" in data) ^ ("account_url" in data)) and data[
             "class_name"
         ] in [
->>>>>>> 707d9560
             "InferredAssetAzureDataConnector",
             "ConfiguredAssetAzureDataConnector",
         ]:
