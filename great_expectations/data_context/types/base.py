import abc
import enum
import itertools
import logging
import uuid
from copy import deepcopy
from typing import Dict, List, Optional, Union

from ruamel.yaml import YAML
from ruamel.yaml.comments import CommentedMap
from ruamel.yaml.compat import StringIO

import great_expectations.exceptions as ge_exceptions
from great_expectations.core.util import convert_to_json_serializable, nested_update
from great_expectations.marshmallow__shade import (
    INCLUDE,
    Schema,
    ValidationError,
    fields,
    post_dump,
    post_load,
    pre_load,
    validates_schema,
)
from great_expectations.marshmallow__shade.validate import OneOf
from great_expectations.types import DictDot, SerializableDictDot
from great_expectations.types.configurations import ClassConfigSchema

yaml = YAML()
yaml.indent(mapping=2, sequence=4, offset=2)

logger = logging.getLogger(__name__)

CURRENT_GE_CONFIG_VERSION = 3
FIRST_GE_CONFIG_VERSION_WITH_CHECKPOINT_STORE = 3
CURRENT_CHECKPOINT_CONFIG_VERSION = 1
MINIMUM_SUPPORTED_CONFIG_VERSION = 2
DEFAULT_USAGE_STATISTICS_URL = (
    "https://stats.greatexpectations.io/great_expectations/v1/usage_statistics"
)


def object_to_yaml_str(obj):
    output_str: str
    with StringIO() as string_stream:
        yaml.dump(obj, string_stream)
        output_str = string_stream.getvalue()
    return output_str


class BaseYamlConfig(SerializableDictDot):
    _config_schema_class = None

    def __init__(self, commented_map: CommentedMap = None):
        if commented_map is None:
            commented_map = CommentedMap()
        self._commented_map = commented_map

    @classmethod
    def _get_schema_instance(cls) -> Schema:
        if not issubclass(cls.get_schema_class(), Schema):
            raise ge_exceptions.InvalidConfigError(
                "Invalid type: A configuration schema class needs to inherit from the Marshmallow Schema class."
            )
        if not issubclass(cls.get_config_class(), BaseYamlConfig):
            raise ge_exceptions.InvalidConfigError(
                "Invalid type: A configuration class needs to inherit from the BaseYamlConfig class."
            )
        if hasattr(cls.get_config_class(), "_schema_instance"):
            # noinspection PyProtectedMember
            schema_instance: Schema = cls.get_config_class()._schema_instance
            if schema_instance is None:
                cls.get_config_class()._schema_instance = (cls.get_schema_class())()
            else:
                return schema_instance
        else:
            cls.get_config_class().schema_instance = (cls.get_schema_class())()
            return cls.get_config_class().schema_instance

    @classmethod
    def from_commented_map(cls, commented_map: CommentedMap):
        try:
            config: Union[dict, BaseYamlConfig]
            config = cls._get_schema_instance().load(commented_map)
            if isinstance(config, dict):
                return cls.get_config_class()(commented_map=commented_map, **config)
            return config
        except ValidationError:
            logger.error(
                "Encountered errors during loading config.  See ValidationError for more details."
            )
            raise

    def _get_schema_validated_updated_commented_map(self) -> CommentedMap:
        commented_map: CommentedMap = deepcopy(self._commented_map)
        commented_map.update(self._get_schema_instance().dump(self))
        return commented_map

    def to_yaml(self, outfile):
        """
        :returns None (but writes a YAML file containing the project configuration)
        """
        yaml.dump(self.commented_map, outfile)

    def to_yaml_str(self) -> str:
        """
        :returns a YAML string containing the project configuration
        """
        return object_to_yaml_str(self.commented_map)

    def to_json_dict(self) -> dict:
        """
        :returns a JSON-serialiable dict containing the project configuration
        """
        commented_map: CommentedMap = self.commented_map
        return convert_to_json_serializable(data=commented_map)

    @property
    def commented_map(self) -> CommentedMap:
        return self._get_schema_validated_updated_commented_map()

    @classmethod
    def get_config_class(cls):
        raise NotImplementedError

    @classmethod
    def get_schema_class(cls):
        raise NotImplementedError


class AssetConfig(DictDot):
    def __init__(
        self,
        name=None,
        class_name=None,
        module_name=None,
        bucket=None,
        prefix=None,
        delimiter=None,
        max_keys=None,
        batch_spec_passthrough=None,
        **kwargs,
    ):
        if name is not None:
            self.name = name
        self._class_name = class_name
        self._module_name = module_name
        if bucket is not None:
            self.bucket = bucket
        if prefix is not None:
            self.prefix = prefix
        if delimiter is not None:
            self.delimiter = delimiter
        if max_keys is not None:
            self.max_keys = max_keys
        if batch_spec_passthrough is not None:
            self.batch_spec_passthrough = batch_spec_passthrough
        for k, v in kwargs.items():
            setattr(self, k, v)

    @property
    def class_name(self):
        return self._class_name

    @property
    def module_name(self):
        return self._module_name


class AssetConfigSchema(Schema):
    class Meta:
        unknown = INCLUDE

    name = fields.String(required=False, allow_none=True)
    class_name = fields.String(required=False, allow_none=True, missing="Asset")
    module_name = fields.String(
        required=False,
        all_none=True,
        missing="great_expectations.datasource.data_connector.asset",
    )
    base_directory = fields.String(required=False, allow_none=True)
    glob_directive = fields.String(required=False, allow_none=True)
    pattern = fields.String(required=False, allow_none=True)
    group_names = fields.List(
        cls_or_instance=fields.Str(), required=False, allow_none=True
    )
    bucket = fields.String(required=False, allow_none=True)
    prefix = fields.String(required=False, allow_none=True)
    delimiter = fields.String(required=False, allow_none=True)
    max_keys = fields.Integer(required=False, allow_none=True)
    batch_spec_passthrough = fields.Dict(required=False, allow_none=True)

    @validates_schema
    def validate_schema(self, data, **kwargs):
        pass

    # noinspection PyUnusedLocal
    @post_load
    def make_asset_config(self, data, **kwargs):
        return AssetConfig(**data)


class SorterConfig(DictDot):
    def __init__(
        self,
        name,
        class_name=None,
        module_name=None,
        orderby="asc",
        reference_list=None,
        datetime_format=None,
        **kwargs,
    ):
        self._name = name
        self._class_name = class_name
        self._module_name = module_name
        self._orderby = orderby
        for k, v in kwargs.items():
            setattr(self, k, v)

        if reference_list is not None:
            self._reference_list = reference_list

        if datetime_format is not None:
            self._datetime_format = datetime_format

    @property
    def name(self):
        return self._name

    @property
    def module_name(self):
        return self._module_name

    @property
    def class_name(self):
        return self._class_name

    @property
    def orderby(self):
        return self._orderby

    @property
    def reference_list(self):
        return self._reference_list

    @property
    def datetime_format(self):
        return self._datetime_format


class SorterConfigSchema(Schema):
    class Meta:
        unknown = INCLUDE

    name = fields.String(required=True)
    class_name = fields.String(required=True)
    module_name = fields.String(
        missing="great_expectations.datasource.data_connector.sorter"
    )
    orderby = fields.String(required=False, missing="asc", allow_none=False)

    # allow_none = True because it is only used by some Sorters
    reference_list = fields.List(
        cls_or_instance=fields.Str(), required=False, missing=None, allow_none=True
    )
    datetime_format = fields.String(required=False, missing=None, allow_none=True)

    @validates_schema
    def validate_schema(self, data, **kwargs):
        pass

    # noinspection PyUnusedLocal
    @post_load
    def make_sorter_config(self, data, **kwargs):
        return SorterConfig(**data)


class DataConnectorConfig(DictDot):
    def __init__(
        self,
        class_name,
        module_name=None,
        credentials=None,
        assets=None,
        base_directory=None,
        glob_directive=None,
        default_regex=None,
        batch_identifiers=None,
        sorters=None,
        batch_spec_passthrough=None,
        # S3
        boto3_options=None,
        bucket=None,
        max_keys=None,
        # Azure
        azure_options=None,
        container=None,
        name_starts_with=None,
        # GCS
        bucket_or_name=None,
        max_results=None,
        # Both S3/GCS
        prefix=None,
        # Both S3/Azure
        delimiter=None,
        **kwargs,
    ):
        self._class_name = class_name
        self._module_name = module_name
        if credentials is not None:
            self.credentials = credentials
        if assets is not None:
            self.assets = assets
        if base_directory is not None:
            self.base_directory = base_directory
        if glob_directive is not None:
            self.glob_directive = glob_directive
        if default_regex is not None:
            self.default_regex = default_regex
        if batch_identifiers is not None:
            self.batch_identifiers = batch_identifiers
        if sorters is not None:
            self.sorters = sorters
        if batch_spec_passthrough is not None:
            self.batch_spec_passthrough = batch_spec_passthrough

        # S3
        if boto3_options is not None:
            self.boto3_options = boto3_options
        if bucket is not None:
            self.bucket = bucket
        if max_keys is not None:
            self.max_keys = max_keys

        # Azure
        if azure_options is not None:
            self.azure_options = azure_options
        if container is not None:
            self.container = container
        if name_starts_with is not None:
            self.name_starts_with = name_starts_with

        # GCS
        if bucket_or_name is not None:
            self.bucket_or_name = bucket_or_name
        if max_results is not None:
            self.max_results = max_results

        # Both S3/GCS
        if prefix is not None:
            self.prefix = prefix

        # Both S3/Azure
        if delimiter is not None:
            self.delimiter = delimiter

        for k, v in kwargs.items():
            setattr(self, k, v)

    @property
    def class_name(self):
        return self._class_name

    @property
    def module_name(self):
        return self._module_name


class DataConnectorConfigSchema(Schema):
    class Meta:
        unknown = INCLUDE

    class_name = fields.String(required=True)
    module_name = fields.String(missing="great_expectations.datasource.data_connector")

    assets = fields.Dict(
        keys=fields.Str(),
        values=fields.Nested(AssetConfigSchema, required=False, allow_none=True),
        required=False,
        allow_none=True,
    )

    base_directory = fields.String(required=False, allow_none=True)
    glob_directive = fields.String(required=False, allow_none=True)
    sorters = fields.List(
        fields.Nested(SorterConfigSchema, required=False, allow_none=True),
        required=False,
        allow_none=True,
    )
    default_regex = fields.Dict(required=False, allow_none=True)
    credentials = fields.Raw(required=False, allow_none=True)
    batch_identifiers = fields.List(
        cls_or_instance=fields.Str(), required=False, allow_none=True
    )

    # S3
    boto3_options = fields.Dict(
        keys=fields.Str(), values=fields.Str(), required=False, allow_none=True
    )
    bucket = fields.String(required=False, allow_none=True)
    max_keys = fields.Integer(required=False, allow_none=True)

    # Azure
    azure_options = fields.Dict(
        keys=fields.Str(), values=fields.Str(), required=False, allow_none=True
    )
    container = fields.String(required=False, allow_none=True)
    name_starts_with = fields.String(required=False, allow_none=True)

    # GCS
    gcs_options = fields.Dict(
        keys=fields.Str(), values=fields.Str(), required=False, allow_none=True
    )
    bucket_or_name = fields.String(required=False, allow_none=True)
    max_results = fields.String(required=False, allow_none=True)

    # Both S3/GCS
    prefix = fields.String(required=False, allow_none=True)

    # Both S3/Azure
    delimiter = fields.String(required=False, allow_none=True)

    data_asset_name_prefix = fields.String(required=False, allow_none=True)
    data_asset_name_suffix = fields.String(required=False, allow_none=True)
    include_schema_name = fields.Boolean(required=False, allow_none=True)
    splitter_method = fields.String(required=False, allow_none=True)
    splitter_kwargs = fields.Dict(required=False, allow_none=True)
    sampling_method = fields.String(required=False, allow_none=True)
    sampling_kwargs = fields.Dict(required=False, allow_none=True)
    excluded_tables = fields.List(
        cls_or_instance=fields.Str(), required=False, allow_none=True
    )
    included_tables = fields.List(
        cls_or_instance=fields.Str(), required=False, allow_none=True
    )
    skip_inapplicable_tables = fields.Boolean(required=False, allow_none=True)
    batch_spec_passthrough = fields.Dict(required=False, allow_none=True)

    @validates_schema
    def validate_schema(self, data, **kwargs):
        # If a class_name begins with the dollar sign ("$"), then it is assumed to be a variable name to be substituted.
        if data["class_name"][0] == "$":
            return
        if ("default_regex" in data) and not (
            data["class_name"]
            in [
                "InferredAssetFilesystemDataConnector",
                "ConfiguredAssetFilesystemDataConnector",
                "InferredAssetS3DataConnector",
                "ConfiguredAssetS3DataConnector",
                "InferredAssetAzureDataConnector",
                "ConfiguredAssetAzureDataConnector",
                "InferredAssetGCSDataConnector",
                "ConfiguredAssetGCSDataConnector",
            ]
        ):
            raise ge_exceptions.InvalidConfigError(
                f"""Your current configuration uses one or more keys in a data connector that are required only by a
subclass of the FilePathDataConnector class (your data connector is "{data['class_name']}").  Please update your
configuration to continue.
                """
            )
        if ("glob_directive" in data) and not (
            data["class_name"]
            in [
                "InferredAssetFilesystemDataConnector",
                "ConfiguredAssetFilesystemDataConnector",
            ]
        ):
            raise ge_exceptions.InvalidConfigError(
                f"""Your current configuration uses one or more keys in a data connector that are required only by a
filesystem type of the data connector (your data connector is "{data['class_name']}").  Please update your
configuration to continue.
                """
            )
        if ("delimiter" in data) and not (
            data["class_name"]
            in [
                "InferredAssetS3DataConnector",
                "ConfiguredAssetS3DataConnector",
                "InferredAssetAzureDataConnector",
                "ConfiguredAssetAzureDataConnector",
            ]
        ):
            raise ge_exceptions.InvalidConfigError(
                f"""Your current configuration uses one or more keys in a data connector that are required only by an
S3/Azure type of the data connector (your data connector is "{data['class_name']}").  Please update your configuration to
continue.
                """
            )
        if ("prefix" in data) and not (
            data["class_name"]
            in [
                "InferredAssetS3DataConnector",
                "ConfiguredAssetS3DataConnector",
                "InferredAssetGCSDataConnector",
                "ConfiguredAssetGCSDataConnector",
            ]
        ):
            raise ge_exceptions.InvalidConfigError(
                f"""Your current configuration uses one or more keys in a data connector that are required only by an
S3/GCS type of the data connector (your data connector is "{data['class_name']}").  Please update your configuration to
continue.
                """
            )
        if ("bucket" in data or "prefix" in data or "max_keys" in data) and not (
            data["class_name"]
            in [
                "InferredAssetS3DataConnector",
                "ConfiguredAssetS3DataConnector",
            ]
        ):
            raise ge_exceptions.InvalidConfigError(
                f"""Your current configuration uses one or more keys in a data connector that are required only by an
S3 type of the data connector (your data connector is "{data['class_name']}").  Please update your configuration to
continue.
                """
            )
        if (
            "azure_options" in data or "container" in data or "name_starts_with" in data
        ) and not (
            data["class_name"]
            in [
                "InferredAssetAzureDataConnector",
                "ConfiguredAssetAzureDataConnector",
            ]
        ):
            raise ge_exceptions.InvalidConfigError(
                f"""Your current configuration uses one or more keys in a data connector that are required only by an
Azure type of the data connector (your data connector is "{data['class_name']}").  Please update your configuration to
continue.
                    """
            )
        if "azure_options" in data and data["class_name"] in [
            "InferredAssetAzureDataConnector",
            "ConfiguredAssetAzureDataConnector",
        ]:
            azure_options = data["azure_options"]
            if not (("conn_str" in azure_options) ^ ("account_url" in azure_options)):
                raise ge_exceptions.InvalidConfigError(
                    f"""Your current configuration is either missing methods of authentication or is using too many for the Azure type of data connector.
                    You must only select one between `conn_str` and `account_url`. Please update your configuration to continue.
                    """
                )
        if (
            "gcs_options" in data or "bucket_or_name" in data or "max_results" in data
        ) and not (
            data["class_name"]
            in [
                "InferredAssetGCSDataConnector",
                "ConfiguredAssetGCSDataConnector",
            ]
        ):
            raise ge_exceptions.InvalidConfigError(
                f"""Your current configuration uses one or more keys in a data connector that are required only by a
GCS type of the data connector (your data connector is "{data['class_name']}").  Please update your configuration to
continue.
                    """
            )
        if "gcs_options" in data and data["class_name"] in [
            "InferredAssetGCSDataConnector",
            "ConfiguredAssetGCSDataConnector",
        ]:
<<<<<<< HEAD
            azure_options = data["gcs_options"]
            if "filename" in azure_options and "info" in azure_options:
=======
            gcs_options = data["gcs_options"]
            if "filename" in gcs_options and "info" in gcs_options:
>>>>>>> 5d818ee3
                raise ge_exceptions.InvalidConfigError(
                    f"""Your current configuration can only use a single method of authentication for the GCS type of data connector.
                    You must only select one between `filename` (from_service_account_file) and `info` (from_service_account_info). Please update your configuration to continue.
                    """
                )
        if (
            "data_asset_name_prefix" in data
            or "data_asset_name_suffix" in data
            or "include_schema_name" in data
            or "splitter_method" in data
            or "splitter_kwargs" in data
            or "sampling_method" in data
            or "sampling_kwargs" in data
            or "excluded_tables" in data
            or "included_tables" in data
            or "skip_inapplicable_tables" in data
        ) and not (
            data["class_name"]
            in [
                "InferredAssetSqlDataConnector",
                "ConfiguredAssetSqlDataConnector",
            ]
        ):
            raise ge_exceptions.InvalidConfigError(
                f"""Your current configuration uses one or more keys in a data connector that are required only by an
SQL type of the data connector (your data connector is "{data['class_name']}").  Please update your configuration to
continue.
                """
            )

    # noinspection PyUnusedLocal
    @post_load
    def make_data_connector_config(self, data, **kwargs):
        return DataConnectorConfig(**data)


class ExecutionEngineConfig(DictDot):
    def __init__(
        self,
        class_name,
        module_name=None,
        caching=None,
        batch_spec_defaults=None,
        connection_string=None,
        credentials=None,
        spark_config=None,
        boto3_options=None,
        azure_options=None,
        gcs_options=None,
        **kwargs,
    ):
        self._class_name = class_name
        self._module_name = module_name
        if caching is not None:
            self.caching = caching
        if batch_spec_defaults is not None:
            self._batch_spec_defaults = batch_spec_defaults
        if connection_string is not None:
            self.connection_string = connection_string
        if credentials is not None:
            self.credentials = credentials
        if spark_config is not None:
            self.spark_config = spark_config
        if boto3_options is not None:
            self.boto3_options = boto3_options
        if azure_options is not None:
            self.azure_options = azure_options
        if gcs_options is not None:
            self.gcs_options = gcs_options
        for k, v in kwargs.items():
            setattr(self, k, v)

    @property
    def module_name(self):
        return self._module_name

    @property
    def class_name(self):
        return self._class_name

    @property
    def batch_spec_defaults(self):
        return self._batch_spec_defaults


class ExecutionEngineConfigSchema(Schema):
    class Meta:
        unknown = INCLUDE

    class_name = fields.String(required=True)
    module_name = fields.String(missing="great_expectations.execution_engine")
    connection_string = fields.String(required=False, allow_none=True)
    credentials = fields.Raw(required=False, allow_none=True)
    spark_config = fields.Raw(required=False, allow_none=True)
    boto3_options = fields.Dict(
        keys=fields.Str(), values=fields.Str(), required=False, allow_none=True
    )
    azure_options = fields.Dict(
        keys=fields.Str(), values=fields.Str(), required=False, allow_none=True
    )
    gcs_options = fields.Dict(
        keys=fields.Str(), values=fields.Str(), required=False, allow_none=True
    )
    caching = fields.Boolean(required=False, allow_none=True)
    batch_spec_defaults = fields.Dict(required=False, allow_none=True)

    @validates_schema
    def validate_schema(self, data, **kwargs):
        # If a class_name begins with the dollar sign ("$"), then it is assumed to be a variable name to be substituted.
        if data["class_name"][0] == "$":
            return
        if ("connection_string" in data or "credentials" in data) and not (
            data["class_name"] == "SqlAlchemyExecutionEngine"
        ):
            raise ge_exceptions.InvalidConfigError(
                f"""Your current configuration uses the "connection_string" key in an execution engine, but only
SqlAlchemyExecutionEngine requires this attribute (your execution engine is "{data['class_name']}").  Please update your
configuration to continue.
                """
            )
        if "spark_config" in data and not (
            data["class_name"] == "SparkDFExecutionEngine"
        ):
            raise ge_exceptions.InvalidConfigError(
                f"""Your current configuration uses the "spark_config" key in an execution engine, but only
SparkDFExecutionEngine requires this attribute (your execution engine is "{data['class_name']}").  Please update your
configuration to continue.
                """
            )

    # noinspection PyUnusedLocal
    @post_load
    def make_execution_engine_config(self, data, **kwargs):
        return ExecutionEngineConfig(**data)


class DatasourceConfig(DictDot):
    def __init__(
        self,
        class_name=None,
        module_name: Optional[str] = "great_expectations.datasource",
        execution_engine=None,
        data_connectors=None,
        data_asset_type=None,
        batch_kwargs_generators=None,
        connection_string=None,
        credentials=None,
        introspection=None,
        tables=None,
        boto3_options=None,
        azure_options=None,
        gcs_options=None,
        reader_method=None,
        reader_options=None,
        limit=None,
        **kwargs,
    ):
        # NOTE - JPC - 20200316: Currently, we are mostly inconsistent with respect to this type...
        self._class_name = class_name
        self._module_name = module_name
        if execution_engine is not None:
            self.execution_engine = execution_engine
        if data_connectors is not None and isinstance(data_connectors, dict):
            self.data_connectors = data_connectors

        # NOTE - AJB - 20201202: This should use the datasource class build_configuration method as in DataContext.add_datasource()
        if data_asset_type is None:
            if class_name == "PandasDatasource":
                data_asset_type = {
                    "class_name": "PandasDataset",
                    "module_name": "great_expectations.dataset",
                }
            elif class_name == "SqlAlchemyDatasource":
                data_asset_type = {
                    "class_name": "SqlAlchemyDataset",
                    "module_name": "great_expectations.dataset",
                }
            elif class_name == "SparkDFDatasource":
                data_asset_type = {
                    "class_name": "SparkDFDataset",
                    "module_name": "great_expectations.dataset",
                }
        if data_asset_type is not None:
            self.data_asset_type = data_asset_type
        if batch_kwargs_generators is not None:
            self.batch_kwargs_generators = batch_kwargs_generators
        if connection_string is not None:
            self.connection_string = connection_string
        if credentials is not None:
            self.credentials = credentials
        if introspection is not None:
            self.introspection = introspection
        if tables is not None:
            self.tables = tables
        if boto3_options is not None:
            self.boto3_options = boto3_options
        if azure_options is not None:
            self.azure_options = azure_options
        if gcs_options is not None:
            self.gcs_options = gcs_options
        if reader_method is not None:
            self.reader_method = reader_method
        if reader_options is not None:
            self.reader_options = reader_options
        if limit is not None:
            self.limit = limit
        for k, v in kwargs.items():
            setattr(self, k, v)

    @property
    def class_name(self):
        return self._class_name

    @property
    def module_name(self):
        return self._module_name


class DatasourceConfigSchema(Schema):
    class Meta:
        unknown = INCLUDE

    class_name = fields.String(missing="Datasource")
    module_name = fields.String(missing="great_expectations.datasource")
    force_reuse_spark_context = fields.Bool(required=False, allow_none=True)
    spark_config = fields.Dict(
        keys=fields.Str(), values=fields.Str(), required=False, allow_none=True
    )
    execution_engine = fields.Nested(
        ExecutionEngineConfigSchema, required=False, allow_none=True
    )
    data_connectors = fields.Dict(
        keys=fields.Str(),
        values=fields.Nested(DataConnectorConfigSchema),
        required=False,
        allow_none=True,
    )

    data_asset_type = fields.Nested(ClassConfigSchema, required=False, allow_none=True)

    # TODO: Update to generator-specific
    # batch_kwargs_generators = fields.Mapping(keys=fields.Str(), values=fields.Nested(fields.GeneratorSchema))
    batch_kwargs_generators = fields.Dict(
        keys=fields.Str(), values=fields.Dict(), required=False, allow_none=True
    )
    connection_string = fields.String(required=False, allow_none=True)
    credentials = fields.Raw(required=False, allow_none=True)
    introspection = fields.Dict(required=False, allow_none=True)
    tables = fields.Dict(required=False, allow_none=True)
    boto3_options = fields.Dict(
        keys=fields.Str(), values=fields.Str(), required=False, allow_none=True
    )
    azure_options = fields.Dict(
        keys=fields.Str(), values=fields.Str(), required=False, allow_none=True
    )
    gcs_options = fields.Dict(
        keys=fields.Str(), values=fields.Str(), required=False, allow_none=True
    )
    reader_method = fields.String(required=False, allow_none=True)
    reader_options = fields.Dict(
        keys=fields.Str(), values=fields.Str(), required=False, allow_none=True
    )
    limit = fields.Integer(required=False, allow_none=True)

    @validates_schema
    def validate_schema(self, data, **kwargs):
        if "generators" in data:
            raise ge_exceptions.InvalidConfigError(
                'Your current configuration uses the "generators" key in a datasource, but in version 0.10 of '
                'GE that key is renamed to "batch_kwargs_generators". Please update your configuration to continue.'
            )
        # If a class_name begins with the dollar sign ("$"), then it is assumed to be a variable name to be substituted.
        if data["class_name"][0] == "$":
            return
        if (
            "connection_string" in data
            or "credentials" in data
            or "introspection" in data
            or "tables" in data
        ) and not (
            data["class_name"]
            in [
                "SqlAlchemyDatasource",
                "SimpleSqlalchemyDatasource",
            ]
        ):
            raise ge_exceptions.InvalidConfigError(
                f"""Your current configuration uses one or more keys in a data source that are required only by a
sqlalchemy data source (your data source is "{data['class_name']}").  Please update your configuration to continue.
                """
            )

    # noinspection PyUnusedLocal
    @post_load
    def make_datasource_config(self, data, **kwargs):
        return DatasourceConfig(**data)


class AnonymizedUsageStatisticsConfig(DictDot):
    def __init__(self, enabled=True, data_context_id=None, usage_statistics_url=None):
        self._enabled = enabled
        if data_context_id is None:
            data_context_id = str(uuid.uuid4())
            self._explicit_id = False
        else:
            self._explicit_id = True

        self._data_context_id = data_context_id
        if usage_statistics_url is None:
            usage_statistics_url = DEFAULT_USAGE_STATISTICS_URL
            self._explicit_url = False
        else:
            self._explicit_url = True
        self._usage_statistics_url = usage_statistics_url

    @property
    def enabled(self):
        return self._enabled

    @enabled.setter
    def enabled(self, enabled):
        if not isinstance(enabled, bool):
            raise ValueError("usage statistics enabled property must be boolean")
        self._enabled = enabled

    @property
    def data_context_id(self):
        return self._data_context_id

    @data_context_id.setter
    def data_context_id(self, data_context_id):
        try:
            uuid.UUID(data_context_id)
        except ValueError:
            raise ge_exceptions.InvalidConfigError(
                "data_context_id must be a valid uuid"
            )
        self._data_context_id = data_context_id
        self._explicit_id = True

    @property
    def explicit_id(self):
        return self._explicit_id

    @property
    def usage_statistics_url(self):
        return self._usage_statistics_url

    @usage_statistics_url.setter
    def usage_statistics_url(self, usage_statistics_url):
        self._usage_statistics_url = usage_statistics_url
        self._explicit_url = True


class AnonymizedUsageStatisticsConfigSchema(Schema):
    data_context_id = fields.UUID()
    enabled = fields.Boolean(default=True)
    usage_statistics_url = fields.URL(allow_none=True)
    _explicit_url = fields.Boolean(required=False)

    # noinspection PyUnusedLocal
    @post_load()
    def make_usage_statistics_config(self, data, **kwargs):
        if "data_context_id" in data:
            data["data_context_id"] = str(data["data_context_id"])
        return AnonymizedUsageStatisticsConfig(**data)

    # noinspection PyUnusedLocal
    @post_dump()
    def filter_implicit(self, data, **kwargs):
        if not data.get("_explicit_url") and "usage_statistics_url" in data:
            del data["usage_statistics_url"]
        if "_explicit_url" in data:
            del data["_explicit_url"]
        return data


class NotebookTemplateConfig(DictDot):
    def __init__(self, file_name, template_kwargs=None):
        self.file_name = file_name
        if template_kwargs:
            self.template_kwargs = template_kwargs
        else:
            self.template_kwargs = {}


class NotebookTemplateConfigSchema(Schema):
    file_name = fields.String()
    template_kwargs = fields.Dict(
        keys=fields.Str(), values=fields.Str(), allow_none=True
    )

    # noinspection PyUnusedLocal
    @post_load
    def make_notebook_template_config(self, data, **kwargs):
        return NotebookTemplateConfig(**data)


class NotebookConfig(DictDot):
    def __init__(
        self,
        class_name,
        module_name,
        custom_templates_module,
        header_markdown=None,
        footer_markdown=None,
        table_expectations_header_markdown=None,
        column_expectations_header_markdown=None,
        table_expectations_not_found_markdown=None,
        column_expectations_not_found_markdown=None,
        authoring_intro_markdown=None,
        column_expectations_markdown=None,
        header_code=None,
        footer_code=None,
        table_expectation_code=None,
        column_expectation_code=None,
    ):
        self.class_name = class_name
        self.module_name = module_name
        self.custom_templates_module = custom_templates_module

        self.header_markdown = header_markdown
        self.footer_markdown = footer_markdown
        self.table_expectations_header_markdown = table_expectations_header_markdown
        self.column_expectations_header_markdown = column_expectations_header_markdown
        self.table_expectations_not_found_markdown = (
            table_expectations_not_found_markdown
        )
        self.column_expectations_not_found_markdown = (
            column_expectations_not_found_markdown
        )
        self.authoring_intro_markdown = authoring_intro_markdown
        self.column_expectations_markdown = column_expectations_markdown

        self.header_code = header_code
        self.footer_code = footer_code
        self.table_expectation_code = table_expectation_code
        self.column_expectation_code = column_expectation_code


class NotebookConfigSchema(Schema):
    class_name = fields.String(missing="SuiteEditNotebookRenderer")
    module_name = fields.String(
        missing="great_expectations.render.renderer.suite_edit_notebook_renderer"
    )
    custom_templates_module = fields.String()

    header_markdown = fields.Nested(NotebookTemplateConfigSchema, allow_none=True)
    footer_markdown = fields.Nested(NotebookTemplateConfigSchema, allow_none=True)
    table_expectations_header_markdown = fields.Nested(
        NotebookTemplateConfigSchema, allow_none=True
    )
    column_expectations_header_markdown = fields.Nested(
        NotebookTemplateConfigSchema, allow_none=True
    )
    table_expectations_not_found_markdown = fields.Nested(
        NotebookTemplateConfigSchema, allow_none=True
    )
    column_expectations_not_found_markdown = fields.Nested(
        NotebookTemplateConfigSchema, allow_none=True
    )
    authoring_intro_markdown = fields.Nested(
        NotebookTemplateConfigSchema, allow_none=True
    )
    column_expectations_markdown = fields.Nested(
        NotebookTemplateConfigSchema, allow_none=True
    )

    header_code = fields.Nested(NotebookTemplateConfigSchema, allow_none=True)
    footer_code = fields.Nested(NotebookTemplateConfigSchema, allow_none=True)
    table_expectation_code = fields.Nested(
        NotebookTemplateConfigSchema, allow_none=True
    )
    column_expectation_code = fields.Nested(
        NotebookTemplateConfigSchema, allow_none=True
    )

    # noinspection PyUnusedLocal
    @post_load
    def make_notebook_config(self, data, **kwargs):
        return NotebookConfig(**data)


class NotebooksConfig(DictDot):
    def __init__(self, suite_edit):
        self.suite_edit = suite_edit


class NotebooksConfigSchema(Schema):
    # for now only suite_edit, could have other customization options for
    # notebooks in the future
    suite_edit = fields.Nested(NotebookConfigSchema)

    # noinspection PyUnusedLocal
    @post_load
    def make_notebooks_config(self, data, **kwargs):
        return NotebooksConfig(**data)


class DataContextConfigSchema(Schema):
    config_version = fields.Number(
        validate=lambda x: 0 < x < 100,
        error_messages={"invalid": "config version must " "be a number."},
    )
    datasources = fields.Dict(
        keys=fields.Str(),
        values=fields.Nested(DatasourceConfigSchema),
        required=False,
        allow_none=True,
    )
    expectations_store_name = fields.Str()
    validations_store_name = fields.Str()
    evaluation_parameter_store_name = fields.Str()
    checkpoint_store_name = fields.Str(required=False, allow_none=True)
    plugins_directory = fields.Str(allow_none=True)
    validation_operators = fields.Dict(
        keys=fields.Str(), values=fields.Dict(), required=False, allow_none=True
    )
    stores = fields.Dict(keys=fields.Str(), values=fields.Dict())
    notebooks = fields.Nested(NotebooksConfigSchema, allow_none=True)
    data_docs_sites = fields.Dict(
        keys=fields.Str(), values=fields.Dict(), allow_none=True
    )
    config_variables_file_path = fields.Str(allow_none=True)
    anonymous_usage_statistics = fields.Nested(AnonymizedUsageStatisticsConfigSchema)

    # noinspection PyMethodMayBeStatic
    # noinspection PyUnusedLocal
    def handle_error(self, exc, data, **kwargs):
        """Log and raise our custom exception when (de)serialization fails."""
        if (
            exc
            and exc.messages
            and isinstance(exc.messages, dict)
            and all([key is None for key in exc.messages.keys()])
        ):
            exc.messages = list(itertools.chain.from_iterable(exc.messages.values()))

        message: str = (
            f"Error while processing DataContextConfig: {' '.join(exc.messages)}"
        )
        logger.error(message)
        raise ge_exceptions.InvalidDataContextConfigError(
            message=message,
        )

    @validates_schema
    def validate_schema(self, data, **kwargs):
        if "config_version" not in data:
            raise ge_exceptions.InvalidDataContextConfigError(
                "The key `config_version` is missing; please check your config file.",
                validation_error=ValidationError(message="no config_version key"),
            )

        if not isinstance(data["config_version"], (int, float)):
            raise ge_exceptions.InvalidDataContextConfigError(
                "The key `config_version` must be a number. Please check your config file.",
                validation_error=ValidationError(message="config version not a number"),
            )

        # When migrating from 0.7.x to 0.8.0
        if data["config_version"] == 0 and any(
            [
                store_config["class_name"] == "ValidationsStore"
                for store_config in data["stores"].values()
            ]
        ):
            raise ge_exceptions.UnsupportedConfigVersionError(
                "You appear to be using a config version from the 0.7.x series. This version is no longer supported."
            )

        if data["config_version"] < MINIMUM_SUPPORTED_CONFIG_VERSION:
            raise ge_exceptions.UnsupportedConfigVersionError(
                "You appear to have an invalid config version ({}).\n    The version number must be at least {}. "
                "Please see the migration guide at https://docs.greatexpectations.io/en/latest/guides/how_to_guides/migrating_versions.html".format(
                    data["config_version"], MINIMUM_SUPPORTED_CONFIG_VERSION
                ),
            )

        if data["config_version"] > CURRENT_GE_CONFIG_VERSION:
            raise ge_exceptions.InvalidDataContextConfigError(
                "You appear to have an invalid config version ({}).\n    The maximum valid version is {}.".format(
                    data["config_version"], CURRENT_GE_CONFIG_VERSION
                ),
                validation_error=ValidationError(message="config version too high"),
            )

        if data["config_version"] < CURRENT_GE_CONFIG_VERSION and (
            "checkpoint_store_name" in data
            or any(
                [
                    store_config["class_name"] == "CheckpointStore"
                    for store_config in data["stores"].values()
                ]
            )
        ):
            raise ge_exceptions.InvalidDataContextConfigError(
                "You appear to be using a Checkpoint store with an invalid config version ({}).\n    Your data context with this older configuration version specifies a Checkpoint store, which is a new feature.  Please update your configuration to the new version number {} before adding a Checkpoint store.\n  Visit https://docs.greatexpectations.io/en/latest/how_to_guides/migrating_versions.html to learn more about the upgrade process.".format(
                    data["config_version"], float(CURRENT_GE_CONFIG_VERSION)
                ),
                validation_error=ValidationError(
                    message="You appear to be using a Checkpoint store with an invalid config version ({}).\n    Your data context with this older configuration version specifies a Checkpoint store, which is a new feature.  Please update your configuration to the new version number {} before adding a Checkpoint store.\n  Visit https://docs.greatexpectations.io/en/latest/how_to_guides/migrating_versions.html to learn more about the upgrade process.".format(
                        data["config_version"], float(CURRENT_GE_CONFIG_VERSION)
                    )
                ),
            )

        if (
            data["config_version"] >= FIRST_GE_CONFIG_VERSION_WITH_CHECKPOINT_STORE
            and "validation_operators" in data
            and data["validation_operators"] is not None
        ):
            # TODO: <Alex>Add a URL to the migration guide with instructions for how to replace validation_operators with appropriate actions.</Alex>
            logger.warning(
                "You appear to be using a legacy capability with the latest config version ({}).\n    Your data context with this configuration version uses validation_operators, which are being deprecated.  Please update your configuration to be compatible with the version number {}.".format(
                    data["config_version"], CURRENT_GE_CONFIG_VERSION
                ),
            )


class DataContextConfigDefaults(enum.Enum):
    DEFAULT_CONFIG_VERSION = CURRENT_GE_CONFIG_VERSION
    DEFAULT_EXPECTATIONS_STORE_NAME = "expectations_store"
    EXPECTATIONS_BASE_DIRECTORY = "expectations"
    DEFAULT_EXPECTATIONS_STORE_BASE_DIRECTORY_RELATIVE_NAME = (
        f"{EXPECTATIONS_BASE_DIRECTORY}/"
    )
    DEFAULT_VALIDATIONS_STORE_NAME = "validations_store"
    VALIDATIONS_BASE_DIRECTORY = "validations"
    DEFAULT_VALIDATIONS_STORE_BASE_DIRECTORY_RELATIVE_NAME = (
        f"uncommitted/{VALIDATIONS_BASE_DIRECTORY}/"
    )
    DEFAULT_EVALUATION_PARAMETER_STORE_NAME = "evaluation_parameter_store"
    DEFAULT_EVALUATION_PARAMETER_STORE_BASE_DIRECTORY_RELATIVE_NAME = (
        "evaluation_parameters/"
    )
    DEFAULT_CHECKPOINT_STORE_NAME = "checkpoint_store"
    CHECKPOINTS_BASE_DIRECTORY = "checkpoints"
    DEFAULT_CHECKPOINT_STORE_BASE_DIRECTORY_RELATIVE_NAME = (
        f"{CHECKPOINTS_BASE_DIRECTORY}/"
    )
    DEFAULT_DATA_DOCS_SITE_NAME = "local_site"
    DEFAULT_CONFIG_VARIABLES_FILEPATH = "uncommitted/config_variables.yml"
    PLUGINS_BASE_DIRECTORY = "plugins"
    DEFAULT_PLUGINS_DIRECTORY = f"{PLUGINS_BASE_DIRECTORY}/"
    NOTEBOOKS_BASE_DIRECTORY = "notebooks"
    DEFAULT_VALIDATION_OPERATORS = {
        "action_list_operator": {
            "class_name": "ActionListValidationOperator",
            "action_list": [
                {
                    "name": "store_validation_result",
                    "action": {"class_name": "StoreValidationResultAction"},
                },
                {
                    "name": "store_evaluation_params",
                    "action": {"class_name": "StoreEvaluationParametersAction"},
                },
                {
                    "name": "update_data_docs",
                    "action": {"class_name": "UpdateDataDocsAction"},
                },
            ],
        }
    }
    DEFAULT_STORES = {
        DEFAULT_EXPECTATIONS_STORE_NAME: {
            "class_name": "ExpectationsStore",
            "store_backend": {
                "class_name": "TupleFilesystemStoreBackend",
                "base_directory": DEFAULT_EXPECTATIONS_STORE_BASE_DIRECTORY_RELATIVE_NAME,
            },
        },
        DEFAULT_VALIDATIONS_STORE_NAME: {
            "class_name": "ValidationsStore",
            "store_backend": {
                "class_name": "TupleFilesystemStoreBackend",
                "base_directory": DEFAULT_VALIDATIONS_STORE_BASE_DIRECTORY_RELATIVE_NAME,
            },
        },
        DEFAULT_EVALUATION_PARAMETER_STORE_NAME: {
            "class_name": "EvaluationParameterStore"
        },
        DEFAULT_CHECKPOINT_STORE_NAME: {
            "class_name": "CheckpointStore",
            "store_backend": {
                "class_name": "TupleFilesystemStoreBackend",
                "suppress_store_backend_id": True,
                "base_directory": DEFAULT_CHECKPOINT_STORE_BASE_DIRECTORY_RELATIVE_NAME,
            },
        },
    }
    DEFAULT_DATA_DOCS_SITES = {
        DEFAULT_DATA_DOCS_SITE_NAME: {
            "class_name": "SiteBuilder",
            "show_how_to_buttons": True,
            "store_backend": {
                "class_name": "TupleFilesystemStoreBackend",
                "base_directory": "uncommitted/data_docs/local_site/",
            },
            "site_index_builder": {
                "class_name": "DefaultSiteIndexBuilder",
            },
        }
    }


class CheckpointConfigDefaults(enum.Enum):
    DEFAULT_CONFIG_VERSION = CURRENT_CHECKPOINT_CONFIG_VERSION


class BaseStoreBackendDefaults(DictDot):
    """
    Define base defaults for platform specific StoreBackendDefaults.
    StoreBackendDefaults define defaults for specific cases of often used configurations.
    For example, if you plan to store expectations, validations, and data_docs in s3 use the S3StoreBackendDefaults and you may be able to specify less parameters.
    """

    def __init__(
        self,
        expectations_store_name: str = DataContextConfigDefaults.DEFAULT_EXPECTATIONS_STORE_NAME.value,
        validations_store_name: str = DataContextConfigDefaults.DEFAULT_VALIDATIONS_STORE_NAME.value,
        evaluation_parameter_store_name: str = DataContextConfigDefaults.DEFAULT_EVALUATION_PARAMETER_STORE_NAME.value,
        checkpoint_store_name: str = DataContextConfigDefaults.DEFAULT_CHECKPOINT_STORE_NAME.value,
        data_docs_site_name: str = DataContextConfigDefaults.DEFAULT_DATA_DOCS_SITE_NAME.value,
        validation_operators: dict = None,
        stores: dict = None,
        data_docs_sites: dict = None,
    ):
        self.expectations_store_name = expectations_store_name
        self.validations_store_name = validations_store_name
        self.evaluation_parameter_store_name = evaluation_parameter_store_name
        self.checkpoint_store_name = checkpoint_store_name
        self.validation_operators = validation_operators
        if stores is None:
            stores = deepcopy(DataContextConfigDefaults.DEFAULT_STORES.value)
        self.stores = stores
        if data_docs_sites is None:
            data_docs_sites = deepcopy(
                DataContextConfigDefaults.DEFAULT_DATA_DOCS_SITES.value
            )
        self.data_docs_sites = data_docs_sites
        self.data_docs_site_name = data_docs_site_name


class S3StoreBackendDefaults(BaseStoreBackendDefaults):
    """
    Default store configs for s3 backends, with some accessible parameters
    Args:
        default_bucket_name: Use this bucket name for stores that do not have a bucket name provided
        expectations_store_bucket_name: Overrides default_bucket_name if supplied
        validations_store_bucket_name: Overrides default_bucket_name if supplied
        data_docs_bucket_name: Overrides default_bucket_name if supplied
        checkpoint_store_bucket_name: Overrides default_bucket_name if supplied
        expectations_store_prefix: Overrides default if supplied
        validations_store_prefix: Overrides default if supplied
        data_docs_prefix: Overrides default if supplied
        checkpoint_store_prefix: Overrides default if supplied
        expectations_store_name: Overrides default if supplied
        validations_store_name: Overrides default if supplied
        evaluation_parameter_store_name: Overrides default if supplied
        checkpoint_store_name: Overrides default if supplied
    """

    def __init__(
        self,
        default_bucket_name: Optional[str] = None,
        expectations_store_bucket_name: Optional[str] = None,
        validations_store_bucket_name: Optional[str] = None,
        data_docs_bucket_name: Optional[str] = None,
        checkpoint_store_bucket_name: Optional[str] = None,
        expectations_store_prefix: str = "expectations",
        validations_store_prefix: str = "validations",
        data_docs_prefix: str = "data_docs",
        checkpoint_store_prefix: str = "checkpoints",
        expectations_store_name: str = "expectations_S3_store",
        validations_store_name: str = "validations_S3_store",
        evaluation_parameter_store_name: str = "evaluation_parameter_store",
        checkpoint_store_name: str = "checkpoint_S3_store",
    ):
        # Initialize base defaults
        super().__init__()

        # Use default_bucket_name if separate store buckets are not provided
        if expectations_store_bucket_name is None:
            expectations_store_bucket_name = default_bucket_name
        if validations_store_bucket_name is None:
            validations_store_bucket_name = default_bucket_name
        if data_docs_bucket_name is None:
            data_docs_bucket_name = default_bucket_name
        if checkpoint_store_bucket_name is None:
            checkpoint_store_bucket_name = default_bucket_name

        # Overwrite defaults
        self.expectations_store_name = expectations_store_name
        self.validations_store_name = validations_store_name
        self.evaluation_parameter_store_name = evaluation_parameter_store_name
        self.checkpoint_store_name = checkpoint_store_name
        self.stores = {
            expectations_store_name: {
                "class_name": "ExpectationsStore",
                "store_backend": {
                    "class_name": "TupleS3StoreBackend",
                    "bucket": expectations_store_bucket_name,
                    "prefix": expectations_store_prefix,
                },
            },
            validations_store_name: {
                "class_name": "ValidationsStore",
                "store_backend": {
                    "class_name": "TupleS3StoreBackend",
                    "bucket": validations_store_bucket_name,
                    "prefix": validations_store_prefix,
                },
            },
            evaluation_parameter_store_name: {"class_name": "EvaluationParameterStore"},
            checkpoint_store_name: {
                "class_name": "CheckpointStore",
                "store_backend": {
                    "class_name": "TupleS3StoreBackend",
                    "bucket": checkpoint_store_bucket_name,
                    "prefix": checkpoint_store_prefix,
                },
            },
        }
        self.data_docs_sites = {
            "s3_site": {
                "class_name": "SiteBuilder",
                "show_how_to_buttons": True,
                "store_backend": {
                    "class_name": "TupleS3StoreBackend",
                    "bucket": data_docs_bucket_name,
                    "prefix": data_docs_prefix,
                },
                "site_index_builder": {
                    "class_name": "DefaultSiteIndexBuilder",
                },
            }
        }


class FilesystemStoreBackendDefaults(BaseStoreBackendDefaults):
    """
    Default store configs for filesystem backends, with some accessible parameters
    Args:
        root_directory: Absolute directory prepended to the base_directory for each store
        plugins_directory: Overrides default if supplied
    """

    def __init__(
        self,
        root_directory: Optional[str] = None,
        plugins_directory: Optional[str] = None,
    ):
        # Initialize base defaults
        super().__init__()

        if plugins_directory is None:
            plugins_directory = (
                DataContextConfigDefaults.DEFAULT_PLUGINS_DIRECTORY.value
            )
        self.plugins_directory = plugins_directory
        if root_directory is not None:
            self.stores[self.expectations_store_name]["store_backend"][
                "root_directory"
            ] = root_directory
            self.stores[self.validations_store_name]["store_backend"][
                "root_directory"
            ] = root_directory
            self.stores[self.checkpoint_store_name]["store_backend"][
                "root_directory"
            ] = root_directory
            self.data_docs_sites[self.data_docs_site_name]["store_backend"][
                "root_directory"
            ] = root_directory


class InMemoryStoreBackendDefaults(BaseStoreBackendDefaults):
    """
    Default store configs for in memory backends.

    This is useful for testing without persistence.
    """

    def __init__(
        self,
    ):
        # Initialize base defaults
        super().__init__()

        self.stores = {
            self.expectations_store_name: {
                "class_name": "ExpectationsStore",
                "store_backend": {
                    "class_name": "InMemoryStoreBackend",
                },
            },
            self.validations_store_name: {
                "class_name": "ValidationsStore",
                "store_backend": {
                    "class_name": "InMemoryStoreBackend",
                },
            },
            self.evaluation_parameter_store_name: {
                "class_name": "EvaluationParameterStore"
            },
            self.checkpoint_store_name: {
                "class_name": "CheckpointStore",
                "store_backend": {
                    "class_name": "InMemoryStoreBackend",
                },
            },
        }
        self.data_docs_sites = {}


class GCSStoreBackendDefaults(BaseStoreBackendDefaults):
    """
    Default store configs for Google Cloud Storage (GCS) backends, with some accessible parameters
    Args:
        default_bucket_name: Use this bucket name for stores that do not have a bucket name provided
        default_project_name: Use this project name for stores that do not have a project name provided
        expectations_store_bucket_name: Overrides default_bucket_name if supplied
        validations_store_bucket_name: Overrides default_bucket_name if supplied
        data_docs_bucket_name: Overrides default_bucket_name if supplied
        checkpoint_store_bucket_name: Overrides default_bucket_name if supplied
        expectations_store_project_name: Overrides default_project_name if supplied
        validations_store_project_name: Overrides default_project_name if supplied
        data_docs_project_name: Overrides default_project_name if supplied
        checkpoint_store_project_name: Overrides default_project_name if supplied
        expectations_store_prefix: Overrides default if supplied
        validations_store_prefix: Overrides default if supplied
        data_docs_prefix: Overrides default if supplied
        checkpoint_store_prefix: Overrides default if supplied
        expectations_store_name: Overrides default if supplied
        validations_store_name: Overrides default if supplied
        evaluation_parameter_store_name: Overrides default if supplied
        checkpoint_store_name: Overrides default if supplied
    """

    def __init__(
        self,
        default_bucket_name: Optional[str] = None,
        default_project_name: Optional[str] = None,
        expectations_store_bucket_name: Optional[str] = None,
        validations_store_bucket_name: Optional[str] = None,
        data_docs_bucket_name: Optional[str] = None,
        checkpoint_store_bucket_name: Optional[str] = None,
        expectations_store_project_name: Optional[str] = None,
        validations_store_project_name: Optional[str] = None,
        data_docs_project_name: Optional[str] = None,
        checkpoint_store_project_name: Optional[str] = None,
        expectations_store_prefix: str = "expectations",
        validations_store_prefix: str = "validations",
        data_docs_prefix: str = "data_docs",
        checkpoint_store_prefix: str = "checkpoints",
        expectations_store_name: str = "expectations_GCS_store",
        validations_store_name: str = "validations_GCS_store",
        evaluation_parameter_store_name: str = "evaluation_parameter_store",
        checkpoint_store_name: str = "checkpoint_GCS_store",
    ):
        # Initialize base defaults
        super().__init__()

        # Use default_bucket_name if separate store buckets are not provided
        if expectations_store_bucket_name is None:
            expectations_store_bucket_name = default_bucket_name
        if validations_store_bucket_name is None:
            validations_store_bucket_name = default_bucket_name
        if data_docs_bucket_name is None:
            data_docs_bucket_name = default_bucket_name
        if checkpoint_store_bucket_name is None:
            checkpoint_store_bucket_name = default_bucket_name

        # Use default_project_name if separate store projects are not provided
        if expectations_store_project_name is None:
            expectations_store_project_name = default_project_name
        if validations_store_project_name is None:
            validations_store_project_name = default_project_name
        if data_docs_project_name is None:
            data_docs_project_name = default_project_name
        if checkpoint_store_project_name is None:
            checkpoint_store_project_name = default_project_name

        # Overwrite defaults
        self.expectations_store_name = expectations_store_name
        self.validations_store_name = validations_store_name
        self.evaluation_parameter_store_name = evaluation_parameter_store_name
        self.checkpoint_store_name = checkpoint_store_name
        self.stores = {
            expectations_store_name: {
                "class_name": "ExpectationsStore",
                "store_backend": {
                    "class_name": "TupleGCSStoreBackend",
                    "project": expectations_store_project_name,
                    "bucket": expectations_store_bucket_name,
                    "prefix": expectations_store_prefix,
                },
            },
            validations_store_name: {
                "class_name": "ValidationsStore",
                "store_backend": {
                    "class_name": "TupleGCSStoreBackend",
                    "project": validations_store_project_name,
                    "bucket": validations_store_bucket_name,
                    "prefix": validations_store_prefix,
                },
            },
            evaluation_parameter_store_name: {"class_name": "EvaluationParameterStore"},
            checkpoint_store_name: {
                "class_name": "CheckpointStore",
                "store_backend": {
                    "class_name": "TupleGCSStoreBackend",
                    "project": checkpoint_store_project_name,
                    "bucket": checkpoint_store_bucket_name,
                    "prefix": checkpoint_store_prefix,
                },
            },
        }
        self.data_docs_sites = {
            "gcs_site": {
                "class_name": "SiteBuilder",
                "show_how_to_buttons": True,
                "store_backend": {
                    "class_name": "TupleGCSStoreBackend",
                    "project": data_docs_project_name,
                    "bucket": data_docs_bucket_name,
                    "prefix": data_docs_prefix,
                },
                "site_index_builder": {
                    "class_name": "DefaultSiteIndexBuilder",
                },
            }
        }


class DatabaseStoreBackendDefaults(BaseStoreBackendDefaults):
    """
    Default store configs for database backends, with some accessible parameters
    Args:
        default_credentials: Use these credentials for all stores that do not have credentials provided
        expectations_store_credentials: Overrides default_credentials if supplied
        validations_store_credentials: Overrides default_credentials if supplied
        checkpoint_store_credentials: Overrides default_credentials if supplied
        expectations_store_name: Overrides default if supplied
        validations_store_name: Overrides default if supplied
        evaluation_parameter_store_name: Overrides default if supplied
        checkpoint_store_name: Overrides default if supplied
    """

    def __init__(
        self,
        default_credentials: Optional[Dict] = None,
        expectations_store_credentials: Optional[Dict] = None,
        validations_store_credentials: Optional[Dict] = None,
        checkpoint_store_credentials: Optional[Dict] = None,
        expectations_store_name: str = "expectations_database_store",
        validations_store_name: str = "validations_database_store",
        evaluation_parameter_store_name: str = "evaluation_parameter_store",
        checkpoint_store_name: str = "checkpoint_database_store",
    ):
        # Initialize base defaults
        super().__init__()

        # Use default credentials if separate credentials not supplied for expectations_store and validations_store
        if expectations_store_credentials is None:
            expectations_store_credentials = default_credentials
        if validations_store_credentials is None:
            validations_store_credentials = default_credentials
        if checkpoint_store_credentials is None:
            checkpoint_store_credentials = default_credentials

        # Overwrite defaults
        self.expectations_store_name = expectations_store_name
        self.validations_store_name = validations_store_name
        self.evaluation_parameter_store_name = evaluation_parameter_store_name
        self.checkpoint_store_name = checkpoint_store_name

        self.stores = {
            expectations_store_name: {
                "class_name": "ExpectationsStore",
                "store_backend": {
                    "class_name": "DatabaseStoreBackend",
                    "credentials": expectations_store_credentials,
                },
            },
            validations_store_name: {
                "class_name": "ValidationsStore",
                "store_backend": {
                    "class_name": "DatabaseStoreBackend",
                    "credentials": validations_store_credentials,
                },
            },
            evaluation_parameter_store_name: {"class_name": "EvaluationParameterStore"},
            checkpoint_store_name: {
                "class_name": "CheckpointStore",
                "store_backend": {
                    "class_name": "DatabaseStoreBackend",
                    "credentials": checkpoint_store_credentials,
                },
            },
        }


class DataContextConfig(BaseYamlConfig):
    # TODO: <Alex>ALEX (does not work yet)</Alex>
    # _config_schema_class = DataContextConfigSchema

    def __init__(
        self,
        config_version: Optional[float] = None,
        datasources: Optional[
            Union[
                Dict[str, DatasourceConfig],
                Dict[str, Dict[str, Union[Dict[str, str], str, dict]]],
            ]
        ] = None,
        expectations_store_name: Optional[str] = None,
        validations_store_name: Optional[str] = None,
        evaluation_parameter_store_name: Optional[str] = None,
        checkpoint_store_name: Optional[str] = None,
        plugins_directory: Optional[str] = None,
        validation_operators=None,
        stores: Optional[Dict] = None,
        data_docs_sites: Optional[Dict] = None,
        notebooks=None,
        config_variables_file_path: Optional[str] = None,
        anonymous_usage_statistics=None,
        store_backend_defaults: Optional[BaseStoreBackendDefaults] = None,
        commented_map: Optional[CommentedMap] = None,
    ):
        # Set defaults
        if config_version is None:
            config_version = DataContextConfigDefaults.DEFAULT_CONFIG_VERSION.value

        # Set defaults via store_backend_defaults if one is passed in
        # Override attributes from store_backend_defaults with any items passed into the constructor:
        if store_backend_defaults is not None:
            if stores is None:
                stores = store_backend_defaults.stores
            if expectations_store_name is None:
                expectations_store_name = store_backend_defaults.expectations_store_name
            if validations_store_name is None:
                validations_store_name = store_backend_defaults.validations_store_name
            if evaluation_parameter_store_name is None:
                evaluation_parameter_store_name = (
                    store_backend_defaults.evaluation_parameter_store_name
                )
            if data_docs_sites is None:
                data_docs_sites = store_backend_defaults.data_docs_sites
            if checkpoint_store_name is None:
                checkpoint_store_name = store_backend_defaults.checkpoint_store_name

        self._config_version = config_version
        if datasources is None:
            datasources = {}
        self.datasources = datasources
        self.expectations_store_name = expectations_store_name
        self.validations_store_name = validations_store_name
        self.evaluation_parameter_store_name = evaluation_parameter_store_name
        if checkpoint_store_name is not None:
            self.checkpoint_store_name = checkpoint_store_name
        self.plugins_directory = plugins_directory
        if validation_operators is not None:
            self.validation_operators = validation_operators
        self.stores = stores
        self.notebooks = notebooks
        self.data_docs_sites = data_docs_sites
        self.config_variables_file_path = config_variables_file_path
        if anonymous_usage_statistics is None:
            anonymous_usage_statistics = AnonymizedUsageStatisticsConfig()
        elif isinstance(anonymous_usage_statistics, dict):
            anonymous_usage_statistics = AnonymizedUsageStatisticsConfig(
                **anonymous_usage_statistics
            )
        self.anonymous_usage_statistics = anonymous_usage_statistics

        super().__init__(commented_map=commented_map)

    # TODO: <Alex>ALEX (we still need the next two properties)</Alex>
    @classmethod
    def get_config_class(cls):
        return cls  # DataContextConfig

    @classmethod
    def get_schema_class(cls):
        return DataContextConfigSchema

    @property
    def config_version(self):
        return self._config_version


class CheckpointConfigSchema(Schema):
    class Meta:
        unknown = INCLUDE
        fields = (
            "name",
            "config_version",
            "template_name",
            "module_name",
            "class_name",
            "run_name_template",
            "expectation_suite_name",
            "batch_request",
            "action_list",
            "evaluation_parameters",
            "runtime_configuration",
            "validations",
            "profilers",
            # Next two fields are for LegacyCheckpoint configuration
            "validation_operator_name",
            "batches",
            # Next fields are used by configurators
            "site_names",
            "slack_webhook",
            "notify_on",
            "notify_with",
            "ge_cloud_id",
        )
        ordered = True

    # if keys have None value, remove in post_dump
    REMOVE_KEYS_IF_NONE = [
        "site_names",
        "slack_webhook",
        "notify_on",
        "notify_with",
    ]

    ge_cloud_id = fields.UUID(required=False, allow_none=True)
    name = fields.String(required=False, allow_none=True)
    config_version = fields.Number(
        validate=lambda x: (0 < x < 100) or x is None,
        error_messages={"invalid": "config version must " "be a number or None."},
        required=False,
        allow_none=True,
    )
    template_name = fields.String(required=False, allow_none=True)
    module_name = fields.String(required=False, missing="great_expectations.checkpoint")
    class_name = fields.Str(required=False, allow_none=True)
    run_name_template = fields.String(required=False, allow_none=True)
    expectation_suite_name = fields.String(required=False, allow_none=True)
    batch_request = fields.Dict(required=False, allow_none=True)
    action_list = fields.List(
        cls_or_instance=fields.Dict(), required=False, allow_none=True
    )
    evaluation_parameters = fields.Dict(required=False, allow_none=True)
    runtime_configuration = fields.Dict(required=False, allow_none=True)
    validations = fields.List(
        cls_or_instance=fields.Dict(), required=False, allow_none=True
    )
    profilers = fields.List(
        cls_or_instance=fields.Dict(), required=False, allow_none=True
    )
    # Next two fields are for LegacyCheckpoint configuration
    validation_operator_name = fields.Str(required=False, allow_none=True)
    batches = fields.List(
        cls_or_instance=fields.Dict(
            keys=fields.Str(
                validate=OneOf(["batch_kwargs", "expectation_suite_names"]),
                required=False,
                allow_none=True,
            )
        ),
        required=False,
        allow_none=True,
    )
    # Next fields are used by configurators
    site_names = fields.Raw(required=False, allow_none=True)
    slack_webhook = fields.String(required=False, allow_none=True)
    notify_on = fields.String(required=False, allow_none=True)
    notify_with = fields.String(required=False, allow_none=True)

    @validates_schema
    def validate_schema(self, data, **kwargs):
        if not (
            "name" in data or "validation_operator_name" in data or "batches" in data
        ):
            raise ge_exceptions.InvalidConfigError(
                f"""Your current Checkpoint configuration is incomplete.  Please update your Checkpoint configuration to
                continue.
                """
            )

        if data.get("config_version"):
            if "name" not in data:
                raise ge_exceptions.InvalidConfigError(
                    f"""Your Checkpoint configuration requires the "name" field.  Please update your current Checkpoint
                    configuration to continue.
                    """
                )

    @post_dump
    def remove_keys_if_none(self, data, **kwargs):
        data = deepcopy(data)
        for key in self.REMOVE_KEYS_IF_NONE:
            if key in data and data[key] is None:
                data.pop(key)
        return data


class CheckpointConfig(BaseYamlConfig):
    # TODO: <Alex>ALEX (does not work yet)</Alex>
    # _config_schema_class = CheckpointConfigSchema

    def __init__(
        self,
        name: Optional[str] = None,
        config_version: Optional[Union[int, float]] = None,
        template_name: Optional[str] = None,
        module_name: Optional[str] = None,
        class_name: Optional[str] = None,
        run_name_template: Optional[str] = None,
        expectation_suite_name: Optional[str] = None,
        batch_request: Optional[dict] = None,
        action_list: Optional[List[dict]] = None,
        evaluation_parameters: Optional[dict] = None,
        runtime_configuration: Optional[dict] = None,
        validations: Optional[List[dict]] = None,
        profilers: Optional[List[dict]] = None,
        validation_operator_name: Optional[str] = None,
        batches: Optional[List[dict]] = None,
        commented_map: Optional[CommentedMap] = None,
        ge_cloud_id: Optional[str] = None,
        # the following fous args are used by SimpleCheckpoint
        site_names: Optional[Union[list, str]] = None,
        slack_webhook: Optional[str] = None,
        notify_on: Optional[str] = None,
        notify_with: Optional[str] = None,
    ):
        self._name = name
        self._config_version = config_version
        if self.config_version is None:
            class_name = class_name or "LegacyCheckpoint"
            self.validation_operator_name = validation_operator_name
            if batches is not None and isinstance(batches, list):
                self.batches = batches
        else:
            class_name = class_name or "Checkpoint"
            self._template_name = template_name
            self._run_name_template = run_name_template
            self._expectation_suite_name = expectation_suite_name
            self._batch_request = batch_request
            self._action_list = action_list or []
            self._evaluation_parameters = evaluation_parameters or {}
            self._runtime_configuration = runtime_configuration or {}
            self._validations = validations or []
            self._profilers = profilers or []
            self._ge_cloud_id = ge_cloud_id
            # the following attributes are used by SimpleCheckpoint
            self._site_names = site_names
            self._slack_webhook = slack_webhook
            self._notify_on = notify_on
            self._notify_with = notify_with

        self._module_name = module_name or "great_expectations.checkpoint"
        self._class_name = class_name

        super().__init__(commented_map=commented_map)

    def update(
        self,
        other_config: Optional["CheckpointConfig"] = None,
        runtime_kwargs: Optional[dict] = None,
    ):
        assert other_config is not None or runtime_kwargs is not None, (
            "other_config and runtime_kwargs cannot both " "be None"
        )

        if other_config is not None:
            # replace
            if other_config.name is not None:
                self.name = other_config.name
            if other_config.module_name is not None:
                self.module_name = other_config.module_name
            if other_config.class_name is not None:
                self.class_name = other_config.class_name
            if other_config.run_name_template is not None:
                self.run_name_template = other_config.run_name_template
            if other_config.expectation_suite_name is not None:
                self.expectation_suite_name = other_config.expectation_suite_name
            # update
            if other_config.batch_request is not None:
                if self.batch_request is None:
                    batch_request = {}
                else:
                    batch_request = self.batch_request

                other_batch_request = other_config.batch_request

                updated_batch_request = nested_update(
                    batch_request,
                    other_batch_request,
                )
                self._batch_request = updated_batch_request
            if other_config.action_list is not None:
                self.action_list = self.get_updated_action_list(
                    base_action_list=self.action_list,
                    other_action_list=other_config.action_list,
                )
            if other_config.evaluation_parameters is not None:
                nested_update(
                    self.evaluation_parameters,
                    other_config.evaluation_parameters,
                )
            if other_config.runtime_configuration is not None:
                nested_update(
                    self.runtime_configuration,
                    other_config.runtime_configuration,
                )
            if other_config.validations is not None:
                self.validations.extend(
                    filter(
                        lambda v: v not in self.validations, other_config.validations
                    )
                )
            if other_config.profilers is not None:
                self.profilers.extend(other_config.profilers)
        if runtime_kwargs is not None and any(runtime_kwargs.values()):
            # replace
            if runtime_kwargs.get("run_name_template") is not None:
                self.run_name_template = runtime_kwargs.get("run_name_template")
            if runtime_kwargs.get("expectation_suite_name") is not None:
                self.expectation_suite_name = runtime_kwargs.get(
                    "expectation_suite_name"
                )
            # update
            if runtime_kwargs.get("batch_request") is not None:
                batch_request = self.batch_request
                batch_request = batch_request or {}
                runtime_batch_request = runtime_kwargs.get("batch_request")
                batch_request = nested_update(batch_request, runtime_batch_request)
                self._batch_request = batch_request
            if runtime_kwargs.get("action_list") is not None:
                self.action_list = self.get_updated_action_list(
                    base_action_list=self.action_list,
                    other_action_list=runtime_kwargs.get("action_list"),
                )
            if runtime_kwargs.get("evaluation_parameters") is not None:
                nested_update(
                    self.evaluation_parameters,
                    runtime_kwargs.get("evaluation_parameters"),
                )
            if runtime_kwargs.get("runtime_configuration") is not None:
                nested_update(
                    self.runtime_configuration,
                    runtime_kwargs.get("runtime_configuration"),
                )
            if runtime_kwargs.get("validations") is not None:
                self.validations.extend(
                    filter(
                        lambda v: v not in self.validations,
                        runtime_kwargs.get("validations"),
                    )
                )
            if runtime_kwargs.get("profilers") is not None:
                self.profilers.extend(runtime_kwargs.get("profilers"))

    # TODO: <Alex>ALEX (we still need the next two properties)</Alex>
    @classmethod
    def get_config_class(cls):
        return cls  # CheckpointConfig

    @classmethod
    def get_schema_class(cls):
        return CheckpointConfigSchema

    @property
    def ge_cloud_id(self):
        return self._ge_cloud_id

    @ge_cloud_id.setter
    def ge_cloud_id(self, value: str):
        self._ge_cloud_id = value

    @property
    def name(self):
        return self._name

    @name.setter
    def name(self, value: str):
        self._name = value

    @property
    def template_name(self):
        return self._template_name

    @template_name.setter
    def template_name(self, value: str):
        self._template_name = value

    @property
    def config_version(self):
        return self._config_version

    @property
    def validations(self):
        return self._validations

    @property
    def profilers(self):
        return self._profilers

    @property
    def module_name(self):
        return self._module_name

    @module_name.setter
    def module_name(self, value: str):
        self._module_name = value

    @property
    def class_name(self):
        return self._class_name

    @class_name.setter
    def class_name(self, value: str):
        self._class_name = value

    @property
    def run_name_template(self):
        return self._run_name_template

    @run_name_template.setter
    def run_name_template(self, value: str):
        self._run_name_template = value

    @property
    def batch_request(self):
        return self._batch_request

    @batch_request.setter
    def batch_request(self, value: dict):
        self._batch_request = value

    @property
    def expectation_suite_name(self):
        return self._expectation_suite_name

    @expectation_suite_name.setter
    def expectation_suite_name(self, value: str):
        self._expectation_suite_name = value

    @property
    def action_list(self):
        return self._action_list

    @action_list.setter
    def action_list(self, value: List[dict]):
        self._action_list = value

    @property
    def site_names(self):
        return self._site_names

    @property
    def slack_webhook(self):
        return self._slack_webhook

    @property
    def notify_on(self):
        return self._notify_on

    @property
    def notify_with(self):
        return self._notify_with

    @classmethod
    def get_updated_action_list(
        cls,
        base_action_list: list,
        other_action_list: list,
    ) -> List[dict]:
        base_action_list_dict = {action["name"]: action for action in base_action_list}
        for other_action in other_action_list:
            other_action_name = other_action["name"]
            if other_action_name in base_action_list_dict:
                if other_action["action"] is None:
                    base_action_list_dict.pop(other_action_name)
                else:
                    nested_update(
                        base_action_list_dict[other_action_name],
                        other_action,
                        dedup=True,
                    )
            else:
                base_action_list_dict[other_action_name] = other_action
        return list(base_action_list_dict.values())

    @property
    def evaluation_parameters(self):
        return self._evaluation_parameters

    @property
    def runtime_configuration(self):
        return self._runtime_configuration


class CheckpointValidationConfig(DictDot):
    pass


class CheckpointValidationConfigSchema(Schema):
    pass


dataContextConfigSchema = DataContextConfigSchema()
datasourceConfigSchema = DatasourceConfigSchema()
dataConnectorConfigSchema = DataConnectorConfigSchema()
assetConfigSchema = AssetConfigSchema()
sorterConfigSchema = SorterConfigSchema()
anonymizedUsageStatisticsSchema = AnonymizedUsageStatisticsConfigSchema()
notebookConfigSchema = NotebookConfigSchema()
checkpointConfigSchema = CheckpointConfigSchema()<|MERGE_RESOLUTION|>--- conflicted
+++ resolved
@@ -562,13 +562,8 @@
             "InferredAssetGCSDataConnector",
             "ConfiguredAssetGCSDataConnector",
         ]:
-<<<<<<< HEAD
-            azure_options = data["gcs_options"]
-            if "filename" in azure_options and "info" in azure_options:
-=======
             gcs_options = data["gcs_options"]
             if "filename" in gcs_options and "info" in gcs_options:
->>>>>>> 5d818ee3
                 raise ge_exceptions.InvalidConfigError(
                     f"""Your current configuration can only use a single method of authentication for the GCS type of data connector.
                     You must only select one between `filename` (from_service_account_file) and `info` (from_service_account_info). Please update your configuration to continue.
