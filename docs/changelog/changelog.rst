.. _changelog:

develop
-----------------
<<<<<<< HEAD
* Update marshmallow dependency to >3. NOTE: as of this release, you MUST use marshamllow >3.0, which REQUIRES python 3.
=======
* Remove the "project new" option from the command line (since it is not implemented; users can only run "init" to create a new project).


0.9.7
-----------------
* Update marshmallow dependency to >3. NOTE: as of this release, you MUST use marshamllow >3.0, which REQUIRES python 3. (`#1187 <https://github.com/great-expectations/great_expectations/issues/1187>`_) @jcampbell
>>>>>>> 97442c10
  - Schema checking is now stricter for expectation suites, and data_asset_name must not be present as a top-level
    key in expectation suite json. It is safe to remove.
  - Similarly, datasource configuration must now adhere strictly to the required schema, including having any
    required credentials stored in the "credentials" dictionary.
<<<<<<< HEAD
* Docs: update Usage Statistics section with info on new anonymous usage data collection```
* CLI: improve look/consistency of `docs list`, `suite list`, and `datasource list` output; add `store list` and `validation-operator list` commands
=======
* New beta CLI command: `tap new` that generates an executable python file to expedite deployments. (`#1193 <https://github.com/great-expectations/great_expectations/issues/1193>`_) @Aylr
* bugfix in TableBatchKwargsGenerator docs
* Added feature maturity in README (`#1203 <https://github.com/great-expectations/great_expectations/issues/1203>`_) @kyleaton
* Fix failing test that should skip if postgresql not running (`#1199 <https://github.com/great-expectations/great_expectations/issues/1199>`_) @cicdw

>>>>>>> 97442c10

0.9.6
-----------------
* validate result dict when instantiating an ExpectationValidationResult (`#1133 <https://github.com/great-expectations/great_expectations/issues/1133>`_)
* DataDocs: Expectation Suite name on Validation Result pages now link to Expectation Suite page
* `great_expectations init`: cli now asks user if csv has header when adding a Spark Datasource with csv file
* Improve support for using GCP Storage Bucket as a Data Docs Site backend (thanks @hammadzz)
* fix notebook renderer handling for expectations with no column kwarg and table not in their name (`#1194 <https://github.com/great-expectations/great_expectations/issues/1194>`_)


0.9.5
-----------------
* Fixed unexpected behavior with suite edit, data docs and jupyter
* pytest pinned to 5.3.5


0.9.4
-----------------
* Update CLI `init` flow to support snowflake transient tables
* Use filename for default expectation suite name in CLI `init`
* Tables created by SqlAlchemyDataset use a shorter name with 8 hex characters of randomness instead of a full uuid
* Better error message when config substitution variable is missing
* removed an unused directory in the GE folder
* removed obsolete config error handling
* Docs typo fixes
* Jupyter notebook improvements
* `great_expectations init` improvements
* Simpler messaging in valiation notebooks
* replaced hacky loop with suite list call in notebooks
* CLI suite new now supports `--empty` flag that generates an empty suite and opens a notebook
* add error handling to `init` flow for cases where user tries using a broken file


0.9.3
-----------------
* Add support for transient table creation in snowflake (#1012)
* Improve path support in TupleStoreBackend for better cross-platform compatibility
* New features on `ExpecatationSuite`
    - `.add_citation()`
    - `get_citations()`
* `SampleExpectationsDatasetProfiler` now leaves a citation containing the original batch kwargs
* `great_expectations suite edit` now uses batch_kwargs from citations if they exist
* Bugfix :: suite edit notebooks no longer blow away the existing suite while loading a batch of data
* More robust and tested logic in `suite edit`
* DataDocs: bugfixes and improvements for smaller viewports
* Bugfix :: fix for bug that crashes SampleExpectationsDatasetProfiler if unexpected_percent is of type decimal.Decimal (`#1109 <https://github.com/great-expectations/great_expectations/issues/1109>`_)


0.9.2
-----------------
* Fixes #1095
* Added a `list_expectation_suites` function to `data_context`, and a corresponding CLI function - `suite list`.
* CI no longer enforces legacy python tests.

0.9.1
------
* Bugfix for dynamic "How to Edit This Expectation Suite" command in DataDocs

0.9.0
-----------------

Version 0.9.0 is a major update to Great Expectations! The DataContext has continued to evolve into a powerful tool
for ensuring that Expectation Suites can properly represent the way users think about their data, and upgrading will
make it much easier to store and share expectation suites, and to build data docs that support your whole team.
You’ll get awesome new features including improvements to data docs look and the ability to choose and store metrics
for building flexible data quality dashboards.

The changes for version 0.9.0 fall into several broad areas:

1. Onboarding

Release 0.9.0 of Great Expectations makes it much easier to get started with the project. The `init` flow has grown
to support a much wider array of use cases and to use more natural language rather than introducing
GreatExpectations concepts earlier. You can more easily configure different backends and datasources, take advantage
of guided walkthroughs to find and profile data, and share project configurations with colleagues.

If you have already completed the `init` flow using a previous version of Great Expectations, you do not need to
rerun the command. However, **there are some small changes to your configuration that will be required**. See
:ref:`migrating_versions` for details.

2. CLI Command Improvements

With this release we have introduced a consistent naming pattern for accessing subcommands based on the noun (a
Great Expectations object like `suite` or `docs`) and verb (an action like `edit` or `new`). The new user experience
will allow us to more naturally organize access to CLI tools as new functionality is added.

3. Expectation Suite Naming and Namespace Changes

Defining shared expectation suites and validating data from different sources is much easier in this release. The
DataContext, which manages storage and configuration of expectations, validations, profiling, and data docs, no
longer requires that expectation suites live in a datasource-specific “namespace.” Instead, you should name suites
with the logical name corresponding to your data, making it easy to share them or validate against different data
sources. For example, the expectation suite "npi" for National Provider Identifier data can now be shared across
teams who access the same logical data in local systems using Pandas, on a distributed Spark cluster, or via a
relational database.

Batch Kwargs, or instructions for a datasource to build a batch of data, are similarly freed from a required
namespace, and you can more easily integrate Great Expectations into workflows where you do not need to use a
BatchKwargsGenerator (usually because you have a batch of data ready to validate, such as in a table or a known
directory).

The most noticeable impact of this API change is in the complete removal of the DataAssetIdentifier class. For
example, the `create_expectation_suite` and `get_batch` methods now no longer require a data_asset_name parameter,
relying only on the expectation_suite_name and batch_kwargs to do their job. Similarly, there is no more asset name
normalization required. See the upgrade guide for more information.

4. Metrics and Evaluation Parameter Stores

Metrics have received much more love in this release of Great Expectations! We've improved the system for declaring
evaluation parameters that support dependencies between different expectation suites, so you can easily identify a
particular field in the result of one expectation to use as the input into another. And the MetricsStore is now much
more flexible, supporting a new ValidationAction that makes it possible to select metrics from a validation result
to be saved in a database where they can power a dashboard.

5. Internal Type Changes and Improvements

Finally, in this release, we have done a lot of work under the hood to make things more robust, including updating
all of the internal objects to be more strongly typed. That change, while largely invisible to end users, paves the
way for some really exciting opportunities for extending Great Expectations as we build a bigger community around
the project.


We are really excited about this release, and encourage you to upgrade right away to take advantage of the more
flexible naming and simpler API for creating, accessing, and sharing your expectations. As always feel free to join
us on Slack for questions you don't see addressed!


0.8.9__develop
-----------------


0.8.8
-----------------
* Add support for allow_relative_error to expect_column_quantile_values_to_be_between, allowing Redshift users access
  to this expectation
* Add support for checking backend type information for datetime columns using expect_column_min_to_be_between and
  expect_column_max_to_be_between

0.8.7
-----------------
* Add support for expect_column_values_to_be_of_type for BigQuery backend (#940)
* Add image CDN for community usage stats
* Documentation improvements and fixes

0.8.6
-----------------
* Raise informative error if config variables are declared but unavailable
* Update ExpectationsStore defaults to be consistent across all FixedLengthTupleStoreBackend objects
* Add support for setting spark_options via SparkDFDatasource
* Include tail_weights by default when using build_continuous_partition_object
* Fix Redshift quantiles computation and type detection
* Allow boto3 options to be configured (#887)

0.8.5
-----------------
* BREAKING CHANGE: move all reader options from the top-level batch_kwargs object to a sub-dictionary called
  "reader_options" for SparkDFDatasource and PandasDatasource. This means it is no longer possible to specify
  supplemental reader-specific options at the top-level of `get_batch`,  `yield_batch_kwargs` or `build_batch_kwargs`
  calls, and instead, you must explicitly specify that they are reader_options, e.g. by a call such as:
  `context.yield_batch_kwargs(data_asset_name, reader_options={'encoding': 'utf-8'})`.
* BREAKING CHANGE: move all query_params from the top-level batch_kwargs object to a sub-dictionary called
  "query_params" for SqlAlchemyDatasource. This means it is no longer possible to specify supplemental query_params at
  the top-level of `get_batch`,  `yield_batch_kwargs` or `build_batch_kwargs`
  calls, and instead, you must explicitly specify that they are query_params, e.g. by a call such as:
  `context.yield_batch_kwargs(data_asset_name, query_params={'schema': 'foo'})`.
* Add support for filtering validation result suites and validation result pages to show only failed expectations in
  generated documentation
* Add support for limit parameter to batch_kwargs for all datasources: Pandas, SqlAlchemy, and SparkDF; add support
  to generators to support building batch_kwargs with limits specified.
* Include raw_query and query_params in query_generator batch_kwargs
* Rename generator keyword arguments from data_asset_name to generator_asset to avoid ambiguity with normalized names
* Consistently migrate timestamp from batch_kwargs to batch_id
* Include batch_id in validation results
* Fix issue where batch_id was not included in some generated datasets
* Fix rendering issue with expect_table_columns_to_match_ordered_list expectation
* Add support for GCP, including BigQuery and GCS
* Add support to S3 generator for retrieving directories by specifying the `directory_assets` configuration
* Fix warning regarding implicit class_name during init flow
* Expose build_generator API publicly on datasources
* Allow configuration of known extensions and return more informative message when SubdirReaderBatchKwargsGenerator cannot find
  relevant files.
* Add support for allow_relative_error on internal dataset quantile functions, and add support for
  build_continuous_partition_object in Redshift
* Fix truncated scroll bars in value_counts graphs


0.8.4.post0
----------------
* Correct a packaging issue resulting in missing notebooks in tarball release; update docs to reflect new notebook
locations.


0.8.4
-----------------
* Improved the tutorials that walk new users through the process of creating expectations and validating data
* Changed the flow of the init command - now it creates the scaffolding of the project and adds a datasource. After
  that users can choose their path.
* Added a component with links to useful tutorials to the index page of the Data Docs website
* Improved the UX of adding a SQL datasource in the CLI - now the CLI asks for specific credentials for Postgres,
  MySQL, Redshift and Snowflake, allows continuing debugging in the config file and has better error messages
* Added batch_kwargs information to DataDocs validation results
* Fix an issue affecting file stores on Windows


0.8.3
-----------------
* Fix a bug in data-docs' rendering of mostly parameter
* Correct wording for expect_column_proportion_of_unique_values_to_be_between
* Set charset and meta tags to avoid unicode decode error in some browser/backend configurations
* Improve formatting of empirical histograms in validation result data docs
* Add support for using environment variables in `config_variables_file_path`
* Documentation improvements and corrections


0.8.2.post0
------------
* Correct a packaging issue resulting in missing css files in tarball release


0.8.2
-----------------
* Add easier support for customizing data-docs css
* Use higher precision for rendering 'mostly' parameter in data-docs; add more consistent locale-based
  formatting in data-docs
* Fix an issue causing visual overlap of large numbers of validation results in build-docs index
* Documentation fixes (thanks @DanielOliver!) and improvements
* Minor CLI wording fixes
* Improved handling of MySql temporary tables
* Improved detection of older config versions


0.8.1
-----------------
* Fix an issue where version was reported as '0+unknown'


0.8.0
-----------------

Version 0.8.0 is a significant update to Great Expectations, with many improvements focused on configurability
and usability.  See the :ref:`migrating_versions` guide for more details on specific changes, which include
several breaking changes to configs and APIs.

Highlights include:

1. Validation Operators and Actions. Validation operators make it easy to integrate GE into a variety of pipeline runners. They
   offer one-line integration that emphasizes configurability. See the :ref:`validation_operators_and_actions`
   feature guide for more information.

   - The DataContext `get_batch` method no longer treats `expectation_suite_name` or `batch_kwargs` as optional; they
     must be explicitly specified.
   - The top-level GE validate method allows more options for specifying the specific data_asset class to use.

2. First-class support for plugins in a DataContext, with several features that make it easier to configure and
   maintain DataContexts across common deployment patterns.

   - **Environments**: A DataContext can now manage :ref:`environment_and_secrets` more easily thanks to more dynamic and
     flexible variable substitution.
   - **Stores**: A new internal abstraction for DataContexts, :ref:`stores_reference`, make extending GE easier by
     consolidating logic for reading and writing resources from a database, local, or cloud storage.
   - **Types**: Utilities configured in a DataContext are now referenced using `class_name` and `module_name` throughout
     the DataContext configuration, making it easier to extend or supplement pre-built resources. For now, the "type"
     parameter is still supported but expect it to be removed in a future release.

3. Partitioners: Batch Kwargs are clarified and enhanced to help easily reference well-known chunks of data using a
   partition_id. Batch ID and Batch Fingerprint help round out support for enhanced metadata around data
   assets that GE validates. See :ref:`batch_identifiers` for more information. The `GlobReaderBatchKwargsGenerator`,
   `QueryBatchKwargsGenerator`, `S3GlobReaderBatchKwargsGenerator`, `SubdirReaderBatchKwargsGenerator`, and `TableBatchKwargsGenerator` all support partition_id for
   easily accessing data assets.

4. Other Improvements:

   - We're beginning a long process of some under-the-covers refactors designed to make GE more maintainable as we
     begin adding additional features.
   - Restructured documentation: our docs have a new structure and have been reorganized to provide space for more
     easily adding and accessing reference material. Stay tuned for additional detail.
   - The command build-documentation has been renamed build-docs and now by
     default opens the Data Docs in the users' browser.

v0.7.11
-----------------
* Fix an issue where head() lost the column name for SqlAlchemyDataset objects with a single column
* Fix logic for the 'auto' bin selection of `build_continuous_partition_object`
* Add missing jinja2 dependency
* Fix an issue with inconsistent availability of strict_min and strict_max options on expect_column_values_to_be_between
* Fix an issue where expectation suite evaluation_parameters could be overriden by values during validate operation


v0.7.10
-----------------
* Fix an issue in generated documentation where the Home button failed to return to the index
* Add S3 Generator to module docs and improve module docs formatting
* Add support for views to QueryBatchKwargsGenerator
* Add success/failure icons to index page
* Return to uniform histogram creation during profiling to avoid large partitions for internal performance reasons


v0.7.9
-----------------
* Add an S3 generator, which will introspect a configured bucket and generate batch_kwargs from identified objects
* Add support to PandasDatasource and SparkDFDatasource for reading directly from S3
* Enhance the Site Index page in documentation so that validation results are sorted and display the newest items first
  when using the default run-id scheme
* Add a new utility method, `build_continuous_partition_object` which will build partition objects using the dataset
  API and so supports any GE backend.
* Fix an issue where columns with spaces in their names caused failures in some SqlAlchemyDataset and SparkDFDataset
  expectations
* Fix an issue where generated queries including null checks failed on MSSQL (#695)
* Fix an issue where evaluation parameters passed in as a set instead of a list could cause JSON serialization problems
  for the result object (#699)


v0.7.8
-----------------
* BREAKING: slack webhook URL now must be in the profiles.yml file (treat as a secret)
* Profiler improvements:
  - Display candidate profiling data assets in alphabetical order
  - Add columns to the expectation_suite meta during profiling to support human-readable description information
* Improve handling of optional dependencies during CLI init
* Improve documentation for create_expectations notebook
* Fix several anachronistic documentation and docstring phrases (#659, #660, #668, #681; #thanks @StevenMMortimer)
* Fix data docs rendering issues:
  - documentation rendering failure from unrecognized profiled column type (#679; thanks @dinedal))
  - PY2 failure on encountering unicode (#676)


0.7.7
-----------------
* Standardize the way that plugin module loading works. DataContext will begin to use the new-style class and plugin
  identification moving forward; yml configs should specify class_name and module_name (with module_name optional for
  GE types). For now, it is possible to use the "type" parameter in configuration (as before).
* Add support for custom data_asset_type to all datasources
* Add support for strict_min and strict_max to inequality-based expectations to allow strict inequality checks
  (thanks @RoyalTS!)
* Add support for reader_method = "delta" to SparkDFDatasource
* Fix databricks generator (thanks @sspitz3!)
* Improve performance of DataContext loading by moving optional import
* Fix several memory and performance issues in SparkDFDataset.
  - Use only distinct value count instead of bringing values to driver
  - Migrate away from UDF for set membership, nullity, and regex expectations
* Fix several UI issues in the data_documentation
  - Move prescriptive dataset expectations to Overview section
  - Fix broken link on Home breadcrumb
  - Scroll follows navigation properly
  - Improved flow for long items in value_set
  - Improved testing for ValidationRenderer
  - Clarify dependencies introduced in documentation sites
  - Improve testing and documentation for site_builder, including run_id filter
  - Fix missing header in Index page and cut-off tooltip
  - Add run_id to path for validation files


0.7.6
-----------------
* New Validation Renderer! Supports turning validation results into HTML and displays differences between the expected
  and the observed attributes of a dataset.
* Data Documentation sites are now fully configurable; a data context can be configured to generate multiple
  sites built with different GE objects to support a variety of data documentation use cases. See data documentation
  guide for more detail.
* CLI now has a new top-level command, `build-documentation` that can support rendering documentation for specified
  sites and even named data assets in a specific site.
* Introduced DotDict and LooselyTypedDotDict classes that allow to enforce typing of dictionaries.
* Bug fixes: improved internal logic of rendering data documentation, slack notification, and CLI profile command when
  datasource argument was not provided.

0.7.5
-----------------
* Fix missing requirement for pypandoc brought in from markdown support for notes rendering.

0.7.4
-----------------
* Fix numerous rendering bugs and formatting issues for rendering documentation.
* Add support for pandas extension dtypes in pandas backend of expect_column_values_to_be_of_type and
  expect_column_values_to_be_in_type_list and fix bug affecting some dtype-based checks.
* Add datetime and boolean column-type detection in BasicDatasetProfiler.
* Improve BasicDatasetProfiler performance by disabling interactive evaluation when output of expectation is not
  immediately used for determining next expectations in profile.
* Add support for rendering expectation_suite and expectation_level notes from meta in docs.
* Fix minor formatting issue in readthedocs documentation.

0.7.3
-----------------
* BREAKING: Harmonize expect_column_values_to_be_of_type and expect_column_values_to_be_in_type_list semantics in
  Pandas with other backends, including support for None type and type_list parameters to support profiling.
  *These type expectations now rely exclusively on native python or numpy type names.*
* Add configurable support for Custom DataAsset modules to DataContext
* Improve support for setting and inheriting custom data_asset_type names
* Add tooltips with expectations backing data elements to rendered documentation
* Allow better selective disabling of tests (thanks @RoyalITS)
* Fix documentation build errors causing missing code blocks on readthedocs
* Update the parameter naming system in DataContext to reflect data_asset_name *and* expectation_suite_name
* Change scary warning about discarding expectations to be clearer, less scary, and only in log
* Improve profiler support for boolean types, value_counts, and type detection
* Allow user to specify data_assets to profile via CLI
* Support CLI rendering of expectation_suite and EVR-based documentation

0.7.2
-----------------
* Improved error detection and handling in CLI "add datasource" feature
* Fixes in rendering of profiling results (descriptive renderer of validation results)
* Query Generator of SQLAlchemy datasource adds tables in non-default schemas to the data asset namespace
* Added convenience methods to display HTML renderers of sections in Jupyter notebooks
* Implemented prescriptive rendering of expectations for most expectation types

0.7.1
------------

* Added documentation/tutorials/videos for onboarding and new profiling and documentation features
* Added prescriptive documentation built from expectation suites
* Improved index, layout, and navigation of data context HTML documentation site
* Bug fix: non-Python files were not included in the package
* Improved the rendering logic to gracefully deal with failed expectations
* Improved the basic dataset profiler to be more resilient
* Implement expect_column_values_to_be_of_type, expect_column_values_to_be_in_type_list for SparkDFDataset
* Updated CLI with a new documentation command and improved profile and render commands
* Expectation suites and validation results within a data context are saved in a more readable form (with indentation)
* Improved compatibility between SparkDatasource and InMemoryGenerator
* Optimization for Pandas column type checking
* Optimization for Spark duplicate value expectation (thanks @orenovadia!)
* Default run_id format no longer includes ":" and specifies UTC time
* Other internal improvements and bug fixes


0.7.0
------------

Version 0.7 of Great Expectations is HUGE. It introduces several major new features
and a large number of improvements, including breaking API changes.

The core vocabulary of expectations remains consistent. Upgrading to
the new version of GE will primarily require changes to code that
uses data contexts; existing expectation suites will require only changes
to top-level names.

 * Major update of Data Contexts. Data Contexts now offer significantly \
   more support for building and maintaining expectation suites and \
   interacting with existing pipeline systems, including providing a namespace for objects.\
   They can handle integrating, registering, and storing validation results, and
   provide a namespace for data assets, making **batches** first-class citizens in GE.
   Read more: :ref:`data_context` or :py:mod:`great_expectations.data_context`

 * Major refactor of autoinspect. Autoinspect is now built around a module
   called "profile" which provides a class-based structure for building
   expectation suites. There is no longer a default  "autoinspect_func" --
   calling autoinspect requires explicitly passing the desired profiler. See :ref:`profiling`

 * New "Compile to Docs" feature produces beautiful documentation from expectations and expectation
   validation reports, helping keep teams on the same page.

 * Name clarifications: we've stopped using the overloaded terms "expectations
   config" and "config" and instead use "expectation suite" to refer to a
   collection (or suite!) of expectations that can be used for validating a
   data asset.

   - Expectation Suites include several top level keys that are useful \
     for organizing content in a data context: data_asset_name, \
     expectation_suite_name, and data_asset_type. When a data_asset is \
     validated, those keys will be placed in the `meta` key of the \
     validation result.

 * Major enhancement to the CLI tool including `init`, `render` and more flexibility with `validate`

 * Added helper notebooks to make it easy to get started. Each notebook acts as a combination of \
   tutorial and code scaffolding, to help you quickly learn best practices by applying them to \
   your own data.

 * Relaxed constraints on expectation parameter values, making it possible to declare many column
   aggregate expectations in a way that is always "vacuously" true, such as
   ``expect_column_values_to_be_between`` ``None`` and ``None``. This makes it possible to progressively
   tighten expectations while using them as the basis for profiling results and documentation.

  * Enabled caching on dataset objects by default.

 * Bugfixes and improvements:

   * New expectations:

     * expect_column_quantile_values_to_be_between
     * expect_column_distinct_values_to_be_in_set

   * Added support for ``head`` method on all current backends, returning a PandasDataset
   * More implemented expectations for SparkDF Dataset with optimizations

     * expect_column_values_to_be_between
     * expect_column_median_to_be_between
     * expect_column_value_lengths_to_be_between

   * Optimized histogram fetching for SqlalchemyDataset and SparkDFDataset
   * Added cross-platform internal partition method, paving path for improved profiling
   * Fixed bug with outputstrftime not being honored in PandasDataset
   * Fixed series naming for column value counts
   * Standardized naming for expect_column_values_to_be_of_type
   * Standardized and made explicit use of sample normalization in stdev calculation
   * Added from_dataset helper
   * Internal testing improvements
   * Documentation reorganization and improvements
   * Introduce custom exceptions for more detailed error logs

0.6.1
------------
* Re-add testing (and support) for py2
* NOTE: Support for SqlAlchemyDataset and SparkDFDataset is enabled via optional install \
  (e.g. ``pip install great_expectations[sqlalchemy]`` or ``pip install great_expectations[spark]``)

0.6.0
------------
* Add support for SparkDFDataset and caching (HUGE work from @cselig)
* Migrate distributional expectations to new testing framework
* Add support for two new expectations: expect_column_distinct_values_to_contain_set
  and expect_column_distinct_values_to_equal_set (thanks @RoyalTS)
* FUTURE BREAKING CHANGE: The new cache mechanism for Datasets, \
  when enabled, causes GE to assume that dataset does not change between evaluation of individual expectations. \
  We anticipate this will become the future default behavior.
* BREAKING CHANGE: Drop official support pandas < 0.22

0.5.1
---------------
* **Fix** issue where no result_format available for expect_column_values_to_be_null caused error
* Use vectorized computation in pandas (#443, #445; thanks @RoyalTS)


0.5.0
----------------
* Restructured class hierarchy to have a more generic DataAsset parent that maintains expectation logic separate \
  from the tabular organization of Dataset expectations
* Added new FileDataAsset and associated expectations (#416 thanks @anhollis)
* Added support for date/datetime type columns in some SQLAlchemy expectations (#413)
* Added support for a multicolumn expectation, expect multicolumn values to be unique (#408)
* **Optimization**: You can now disable `partial_unexpected_counts` by setting the `partial_unexpected_count` value to \
  0 in the result_format argument, and we do not compute it when it would not be returned. (#431, thanks @eugmandel)
* **Fix**: Correct error in unexpected_percent computations for sqlalchemy when unexpected values exceed limit (#424)
* **Fix**: Pass meta object to expectation result (#415, thanks @jseeman)
* Add support for multicolumn expectations, with `expect_multicolumn_values_to_be_unique` as an example (#406)
* Add dataset class to from_pandas to simplify using custom datasets (#404, thanks @jtilly)
* Add schema support for sqlalchemy data context (#410, thanks @rahulj51)
* Minor documentation, warning, and testing improvements (thanks @zdog).


0.4.5
----------------
* Add a new autoinspect API and remove default expectations.
* Improve details for expect_table_columns_to_match_ordered_list (#379, thanks @rlshuhart)
* Linting fixes (thanks @elsander)
* Add support for dataset_class in from_pandas (thanks @jtilly)
* Improve redshift compatibility by correcting faulty isnull operator (thanks @avanderm)
* Adjust partitions to use tail_weight to improve JSON compatibility and
  support special cases of KL Divergence (thanks @anhollis)
* Enable custom_sql datasets for databases with multiple schemas, by
  adding a fallback for column reflection (#387, thanks @elsander)
* Remove `IF NOT EXISTS` check for custom sql temporary tables, for
  Redshift compatibility (#372, thanks @elsander)
* Allow users to pass args/kwargs for engine creation in
  SqlAlchemyDataContext (#369, thanks @elsander)
* Add support for custom schema in SqlAlchemyDataset (#370, thanks @elsander)
* Use getfullargspec to avoid deprecation warnings.
* Add expect_column_values_to_be_unique to SqlAlchemyDataset
* **Fix** map expectations for categorical columns (thanks @eugmandel)
* Improve internal testing suite (thanks @anhollis and @ccnobbli)
* Consistently use value_set instead of mixing value_set and values_set (thanks @njsmith8)

0.4.4
----------------
* Improve CLI help and set CLI return value to the number of unmet expectations
* Add error handling for empty columns to SqlAlchemyDataset, and associated tests
* **Fix** broken support for older pandas versions (#346)
* **Fix** pandas deepcopy issue (#342)

0.4.3
-------
* Improve type lists in expect_column_type_to_be[_in_list] (thanks @smontanaro and @ccnobbli)
* Update cli to use entry_points for conda compatibility, and add version option to cli
* Remove extraneous development dependency to airflow
* Address SQlAlchemy warnings in median computation
* Improve glossary in documentation
* Add 'statistics' section to validation report with overall validation results (thanks @sotte)
* Add support for parameterized expectations
* Improve support for custom expectations with better error messages (thanks @syk0saje)
* Implement expect_column_value_lenghts_to_[be_between|equal] for SQAlchemy (thanks @ccnobbli)
* **Fix** PandasDataset subclasses to inherit child class

0.4.2
-------
* **Fix** bugs in expect_column_values_to_[not]_be_null: computing unexpected value percentages and handling all-null (thanks @ccnobbli)
* Support mysql use of Decimal type (thanks @bouke-nederstigt)
* Add new expectation expect_column_values_to_not_match_regex_list.

  * Change behavior of expect_column_values_to_match_regex_list to use python re.findall in PandasDataset, relaxing \
    matching of individuals expressions to allow matches anywhere in the string.

* **Fix** documentation errors and other small errors (thanks @roblim, @ccnobbli)

0.4.1
-------
* Correct inclusion of new data_context module in source distribution

0.4.0
-------
* Initial implementation of data context API and SqlAlchemyDataset including implementations of the following \
  expectations:

  * expect_column_to_exist
  * expect_table_row_count_to_be
  * expect_table_row_count_to_be_between
  * expect_column_values_to_not_be_null
  * expect_column_values_to_be_null
  * expect_column_values_to_be_in_set
  * expect_column_values_to_be_between
  * expect_column_mean_to_be
  * expect_column_min_to_be
  * expect_column_max_to_be
  * expect_column_sum_to_be
  * expect_column_unique_value_count_to_be_between
  * expect_column_proportion_of_unique_values_to_be_between

* Major refactor of output_format to new result_format parameter. See docs for full details:

  * exception_list and related uses of the term exception have been renamed to unexpected
  * Output formats are explicitly hierarchical now, with BOOLEAN_ONLY < BASIC < SUMMARY < COMPLETE. \
    All *column_aggregate_expectation* expectations now return element count and related information included at the \
    BASIC level or higher.

* New expectation available for parameterized distributions--\
  expect_column_parameterized_distribution_ks_test_p_value_to_be_greater_than (what a name! :) -- (thanks @ccnobbli)
* ge.from_pandas() utility (thanks @schrockn)
* Pandas operations on a PandasDataset now return another PandasDataset (thanks @dlwhite5)
* expect_column_to_exist now takes a column_index parameter to specify column order (thanks @louispotok)
* Top-level validate option (ge.validate())
* ge.read_json() helper (thanks @rjurney)
* Behind-the-scenes improvements to testing framework to ensure parity across data contexts.
* Documentation improvements, bug-fixes, and internal api improvements

0.3.2
-------
* Include requirements file in source dist to support conda

0.3.1
--------
* **Fix** infinite recursion error when building custom expectations
* Catch dateutil parsing overflow errors

0.2
-----
* Distributional expectations and associated helpers are improved and renamed to be more clear regarding the tests they apply
* Expectation decorators have been refactored significantly to streamline implementing expectations and support custom expectations
* API and examples for custom expectations are available
* New output formats are available for all expectations
* Significant improvements to test suite and compatibility<|MERGE_RESOLUTION|>--- conflicted
+++ resolved
@@ -2,30 +2,23 @@
 
 develop
 -----------------
-<<<<<<< HEAD
-* Update marshmallow dependency to >3. NOTE: as of this release, you MUST use marshamllow >3.0, which REQUIRES python 3.
-=======
 * Remove the "project new" option from the command line (since it is not implemented; users can only run "init" to create a new project).
+* Docs: update Usage Statistics section with info on new anonymous usage data collection```
+* CLI: improve look/consistency of `docs list`, `suite list`, and `datasource list` output; add `store list` and `validation-operator list` commands
 
 
 0.9.7
 -----------------
 * Update marshmallow dependency to >3. NOTE: as of this release, you MUST use marshamllow >3.0, which REQUIRES python 3. (`#1187 <https://github.com/great-expectations/great_expectations/issues/1187>`_) @jcampbell
->>>>>>> 97442c10
   - Schema checking is now stricter for expectation suites, and data_asset_name must not be present as a top-level
     key in expectation suite json. It is safe to remove.
   - Similarly, datasource configuration must now adhere strictly to the required schema, including having any
     required credentials stored in the "credentials" dictionary.
-<<<<<<< HEAD
-* Docs: update Usage Statistics section with info on new anonymous usage data collection```
-* CLI: improve look/consistency of `docs list`, `suite list`, and `datasource list` output; add `store list` and `validation-operator list` commands
-=======
 * New beta CLI command: `tap new` that generates an executable python file to expedite deployments. (`#1193 <https://github.com/great-expectations/great_expectations/issues/1193>`_) @Aylr
 * bugfix in TableBatchKwargsGenerator docs
 * Added feature maturity in README (`#1203 <https://github.com/great-expectations/great_expectations/issues/1203>`_) @kyleaton
 * Fix failing test that should skip if postgresql not running (`#1199 <https://github.com/great-expectations/great_expectations/issues/1199>`_) @cicdw
 
->>>>>>> 97442c10
 
 0.9.6
 -----------------
